--- conflicted
+++ resolved
@@ -259,17 +259,13 @@
     const tor_addr_port_t *ap = extend_info_get_orport(ei, family);
     log_info(LD_CIRC, "Testing %s of my %s ORPort: %s.",
              !orport_reachable ? "reachability" : "bandwidth",
-<<<<<<< HEAD
-             family_name, fmt_addrport(&ei->addr, ei->port));
+             family_name, fmt_addrport_ap(ap));
     if (!orport_reachable) {
       /* This is only a 'reachability test' if we don't already think that
        * the port is reachable.  If we _do_ think it's reachable, then
        * it counts as a 'bandwidth test'. */
       inform_testing_reachability(&ei->addr, ei->port, false);
     }
-=======
-             family_name, fmt_addrport_ap(ap));
->>>>>>> a374adf8
     circuit_launch_by_extend_info(CIRCUIT_PURPOSE_TESTING, ei,
                                   CIRCLAUNCH_NEED_CAPACITY|
                                   CIRCLAUNCH_IS_INTERNAL|
