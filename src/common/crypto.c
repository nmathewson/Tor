/* Copyright (c) 2001, Matej Pfajfar.
 * Copyright (c) 2001-2004, Roger Dingledine.
 * Copyright (c) 2004-2006, Roger Dingledine, Nick Mathewson.
 * Copyright (c) 2007-2017, The Tor Project, Inc. */
/* See LICENSE for licensing information */

/**
 * \file crypto.c
 * \brief Wrapper functions to present a consistent interface to
 * public-key and symmetric cryptography operations from OpenSSL and
 * other places.
 **/

#include "orconfig.h"

#ifdef _WIN32
#include <winsock2.h>
#include <windows.h>
#include <wincrypt.h>
/* Windows defines this; so does OpenSSL 0.9.8h and later. We don't actually
 * use either definition. */
#undef OCSP_RESPONSE
#endif /* defined(_WIN32) */

#define CRYPTO_PRIVATE
#include "compat_openssl.h"
#include "crypto.h"
#include "crypto_curve25519.h"
#include "crypto_digest.h"
#include "crypto_ed25519.h"
#include "crypto_format.h"
#include "crypto_rand.h"
#include "crypto_rsa.h"
#include "crypto_util.h"

DISABLE_GCC_WARNING(redundant-decls)

#include <openssl/err.h>
#include <openssl/evp.h>
#include <openssl/engine.h>
#include <openssl/bn.h>
#include <openssl/dh.h>
#include <openssl/conf.h>
#include <openssl/hmac.h>
#include <openssl/ssl.h>

ENABLE_GCC_WARNING(redundant-decls)

#if __GNUC__ && GCC_VERSION >= 402
#if GCC_VERSION >= 406
#pragma GCC diagnostic pop
#else
#pragma GCC diagnostic warning "-Wredundant-decls"
#endif
#endif /* __GNUC__ && GCC_VERSION >= 402 */

#ifdef HAVE_CTYPE_H
#include <ctype.h>
#endif
#ifdef HAVE_UNISTD_H
#include <unistd.h>
#endif

#include "torlog.h"
#include "torint.h"
#include "aes.h"
#include "util.h"
#include "container.h"
#include "compat.h"
#include "sandbox.h"
#include "util_format.h"

#include "keccak-tiny/keccak-tiny.h"

/** A structure to hold the first half (x, g^x) of a Diffie-Hellman handshake
 * while we're waiting for the second.*/
struct crypto_dh_t {
  DH *dh; /**< The openssl DH object */
};

static int tor_check_dh_key(int severity, const BIGNUM *bn);

/** Boolean: has OpenSSL's crypto been initialized? */
static int crypto_early_initialized_ = 0;

/** Boolean: has OpenSSL's crypto been initialized? */
static int crypto_global_initialized_ = 0;

/** Log all pending crypto errors at level <b>severity</b>.  Use
 * <b>doing</b> to describe our current activities.
 */
static void
crypto_log_errors(int severity, const char *doing)
{
  unsigned long err;
  const char *msg, *lib, *func;
  while ((err = ERR_get_error()) != 0) {
    msg = (const char*)ERR_reason_error_string(err);
    lib = (const char*)ERR_lib_error_string(err);
    func = (const char*)ERR_func_error_string(err);
    if (!msg) msg = "(null)";
    if (!lib) lib = "(null)";
    if (!func) func = "(null)";
    if (BUG(!doing)) doing = "(null)";
    tor_log(severity, LD_CRYPTO, "crypto error while %s: %s (in %s:%s)",
              doing, msg, lib, func);
  }
}

#ifndef DISABLE_ENGINES
/** Log any OpenSSL engines we're using at NOTICE. */
static void
log_engine(const char *fn, ENGINE *e)
{
  if (e) {
    const char *name, *id;
    name = ENGINE_get_name(e);
    id = ENGINE_get_id(e);
    log_notice(LD_CRYPTO, "Default OpenSSL engine for %s is %s [%s]",
               fn, name?name:"?", id?id:"?");
  } else {
    log_info(LD_CRYPTO, "Using default implementation for %s", fn);
  }
}
#endif /* !defined(DISABLE_ENGINES) */

#ifndef DISABLE_ENGINES
/** Try to load an engine in a shared library via fully qualified path.
 */
static ENGINE *
try_load_engine(const char *path, const char *engine)
{
  ENGINE *e = ENGINE_by_id("dynamic");
  if (e) {
    if (!ENGINE_ctrl_cmd_string(e, "ID", engine, 0) ||
        !ENGINE_ctrl_cmd_string(e, "DIR_LOAD", "2", 0) ||
        !ENGINE_ctrl_cmd_string(e, "DIR_ADD", path, 0) ||
        !ENGINE_ctrl_cmd_string(e, "LOAD", NULL, 0)) {
      ENGINE_free(e);
      e = NULL;
    }
  }
  return e;
}
#endif /* !defined(DISABLE_ENGINES) */

static int have_seeded_siphash = 0;

/** Set up the siphash key if we haven't already done so. */
int
crypto_init_siphash_key(void)
{
  struct sipkey key;
  if (have_seeded_siphash)
    return 0;

  crypto_rand((char*) &key, sizeof(key));
  siphash_set_global_key(&key);
  have_seeded_siphash = 1;
  return 0;
}

/** Initialize the crypto library.  Return 0 on success, -1 on failure.
 */
int
crypto_early_init(void)
{
  if (!crypto_early_initialized_) {

    crypto_early_initialized_ = 1;

#ifdef OPENSSL_1_1_API
    OPENSSL_init_ssl(OPENSSL_INIT_LOAD_SSL_STRINGS |
                     OPENSSL_INIT_LOAD_CRYPTO_STRINGS |
                     OPENSSL_INIT_ADD_ALL_CIPHERS |
                     OPENSSL_INIT_ADD_ALL_DIGESTS, NULL);
#else
    ERR_load_crypto_strings();
    OpenSSL_add_all_algorithms();
#endif

    setup_openssl_threading();

    unsigned long version_num = OpenSSL_version_num();
    const char *version_str = OpenSSL_version(OPENSSL_VERSION);
    if (version_num == OPENSSL_VERSION_NUMBER &&
        !strcmp(version_str, OPENSSL_VERSION_TEXT)) {
      log_info(LD_CRYPTO, "OpenSSL version matches version from headers "
                 "(%lx: %s).", version_num, version_str);
    } else {
      log_warn(LD_CRYPTO, "OpenSSL version from headers does not match the "
               "version we're running with. If you get weird crashes, that "
               "might be why. (Compiled with %lx: %s; running with %lx: %s).",
               (unsigned long)OPENSSL_VERSION_NUMBER, OPENSSL_VERSION_TEXT,
               version_num, version_str);
    }

    crypto_force_rand_ssleay();

    if (crypto_seed_rng() < 0)
      return -1;
    if (crypto_init_siphash_key() < 0)
      return -1;

    curve25519_init();
    ed25519_init();
  }
  return 0;
}

/** Initialize the crypto library.  Return 0 on success, -1 on failure.
 */
int
crypto_global_init(int useAccel, const char *accelName, const char *accelDir)
{
  if (!crypto_global_initialized_) {
    if (crypto_early_init() < 0)
      return -1;

    crypto_global_initialized_ = 1;

    if (useAccel > 0) {
#ifdef DISABLE_ENGINES
      (void)accelName;
      (void)accelDir;
      log_warn(LD_CRYPTO, "No OpenSSL hardware acceleration support enabled.");
#else
      ENGINE *e = NULL;

      log_info(LD_CRYPTO, "Initializing OpenSSL engine support.");
      ENGINE_load_builtin_engines();
      ENGINE_register_all_complete();

      if (accelName) {
        if (accelDir) {
          log_info(LD_CRYPTO, "Trying to load dynamic OpenSSL engine \"%s\""
                   " via path \"%s\".", accelName, accelDir);
          e = try_load_engine(accelName, accelDir);
        } else {
          log_info(LD_CRYPTO, "Initializing dynamic OpenSSL engine \"%s\""
                   " acceleration support.", accelName);
          e = ENGINE_by_id(accelName);
        }
        if (!e) {
          log_warn(LD_CRYPTO, "Unable to load dynamic OpenSSL engine \"%s\".",
                   accelName);
        } else {
          log_info(LD_CRYPTO, "Loaded dynamic OpenSSL engine \"%s\".",
                   accelName);
        }
      }
      if (e) {
        log_info(LD_CRYPTO, "Loaded OpenSSL hardware acceleration engine,"
                 " setting default ciphers.");
        ENGINE_set_default(e, ENGINE_METHOD_ALL);
      }
      /* Log, if available, the intersection of the set of algorithms
         used by Tor and the set of algorithms available in the engine */
      log_engine("RSA", ENGINE_get_default_RSA());
      log_engine("DH", ENGINE_get_default_DH());
#ifdef OPENSSL_1_1_API
      log_engine("EC", ENGINE_get_default_EC());
#else
      log_engine("ECDH", ENGINE_get_default_ECDH());
      log_engine("ECDSA", ENGINE_get_default_ECDSA());
#endif /* defined(OPENSSL_1_1_API) */
      log_engine("RAND", ENGINE_get_default_RAND());
      log_engine("RAND (which we will not use)", ENGINE_get_default_RAND());
      log_engine("SHA1", ENGINE_get_digest_engine(NID_sha1));
      log_engine("3DES-CBC", ENGINE_get_cipher_engine(NID_des_ede3_cbc));
      log_engine("AES-128-ECB", ENGINE_get_cipher_engine(NID_aes_128_ecb));
      log_engine("AES-128-CBC", ENGINE_get_cipher_engine(NID_aes_128_cbc));
#ifdef NID_aes_128_ctr
      log_engine("AES-128-CTR", ENGINE_get_cipher_engine(NID_aes_128_ctr));
#endif
#ifdef NID_aes_128_gcm
      log_engine("AES-128-GCM", ENGINE_get_cipher_engine(NID_aes_128_gcm));
#endif
      log_engine("AES-256-CBC", ENGINE_get_cipher_engine(NID_aes_256_cbc));
#ifdef NID_aes_256_gcm
      log_engine("AES-256-GCM", ENGINE_get_cipher_engine(NID_aes_256_gcm));
#endif

#endif /* defined(DISABLE_ENGINES) */
    } else {
      log_info(LD_CRYPTO, "NOT using OpenSSL engine support.");
    }

    if (crypto_force_rand_ssleay()) {
      if (crypto_seed_rng() < 0)
        return -1;
    }

    evaluate_evp_for_aes(-1);
    evaluate_ctr_for_aes();
  }
  return 0;
}

/** Free crypto resources held by this thread. */
void
crypto_thread_cleanup(void)
{
#ifndef NEW_THREAD_API
  ERR_remove_thread_state(NULL);
#endif
}

/** Used by tortls.c: Get the DH* from a crypto_dh_t.
 */
DH *
crypto_dh_get_dh_(crypto_dh_t *dh)
{
  return dh->dh;
}

/** Allocate and return a new symmetric cipher using the provided key and iv.
 * The key is <b>bits</b> bits long; the IV is CIPHER_IV_LEN bytes.  Both
 * must be provided. Key length must be 128, 192, or 256 */
crypto_cipher_t *
crypto_cipher_new_with_iv_and_bits(const uint8_t *key,
                                   const uint8_t *iv,
                                   int bits)
{
  tor_assert(key);
  tor_assert(iv);

  return aes_new_cipher((const uint8_t*)key, (const uint8_t*)iv, bits);
}

/** Allocate and return a new symmetric cipher using the provided key and iv.
 * The key is CIPHER_KEY_LEN bytes; the IV is CIPHER_IV_LEN bytes.  Both
 * must be provided.
 */
crypto_cipher_t *
crypto_cipher_new_with_iv(const char *key, const char *iv)
{
  return crypto_cipher_new_with_iv_and_bits((uint8_t*)key, (uint8_t*)iv,
                                            128);
}

/** Return a new crypto_cipher_t with the provided <b>key</b> and an IV of all
 * zero bytes and key length <b>bits</b>.  Key length must be 128, 192, or
 * 256. */
crypto_cipher_t *
crypto_cipher_new_with_bits(const char *key, int bits)
{
  char zeroiv[CIPHER_IV_LEN];
  memset(zeroiv, 0, sizeof(zeroiv));
  return crypto_cipher_new_with_iv_and_bits((uint8_t*)key, (uint8_t*)zeroiv,
                                            bits);
}

/** Return a new crypto_cipher_t with the provided <b>key</b> (of
 * CIPHER_KEY_LEN bytes) and an IV of all zero bytes.  */
crypto_cipher_t *
crypto_cipher_new(const char *key)
{
  return crypto_cipher_new_with_bits(key, 128);
}

/** Free a symmetric cipher.
 */
void
crypto_cipher_free_(crypto_cipher_t *env)
{
  if (!env)
    return;

  aes_cipher_free(env);
}

/** Copy <b>in</b> to the <b>outlen</b>-byte buffer <b>out</b>, adding spaces
 * every four characters. */
void
crypto_add_spaces_to_fp(char *out, size_t outlen, const char *in)
{
  int n = 0;
  char *end = out+outlen;
  tor_assert(outlen < SIZE_T_CEILING);

  while (*in && out<end) {
    *out++ = *in++;
    if (++n == 4 && *in && out<end) {
      n = 0;
      *out++ = ' ';
    }
  }
  tor_assert(out<end);
  *out = '\0';
}

/* symmetric crypto */

/** Encrypt <b>fromlen</b> bytes from <b>from</b> using the cipher
 * <b>env</b>; on success, store the result to <b>to</b> and return 0.
 * Does not check for failure.
 */
int
crypto_cipher_encrypt(crypto_cipher_t *env, char *to,
                      const char *from, size_t fromlen)
{
  tor_assert(env);
  tor_assert(env);
  tor_assert(from);
  tor_assert(fromlen);
  tor_assert(to);
  tor_assert(fromlen < SIZE_T_CEILING);

  memcpy(to, from, fromlen);
  aes_crypt_inplace(env, to, fromlen);
  return 0;
}

/** Decrypt <b>fromlen</b> bytes from <b>from</b> using the cipher
 * <b>env</b>; on success, store the result to <b>to</b> and return 0.
 * Does not check for failure.
 */
int
crypto_cipher_decrypt(crypto_cipher_t *env, char *to,
                      const char *from, size_t fromlen)
{
  tor_assert(env);
  tor_assert(from);
  tor_assert(to);
  tor_assert(fromlen < SIZE_T_CEILING);

  memcpy(to, from, fromlen);
  aes_crypt_inplace(env, to, fromlen);
  return 0;
}

/** Encrypt <b>len</b> bytes on <b>from</b> using the cipher in <b>env</b>;
 * on success. Does not check for failure.
 */
void
crypto_cipher_crypt_inplace(crypto_cipher_t *env, char *buf, size_t len)
{
  tor_assert(len < SIZE_T_CEILING);
  aes_crypt_inplace(env, buf, len);
}

/** Encrypt <b>fromlen</b> bytes (at least 1) from <b>from</b> with the key in
 * <b>key</b> to the buffer in <b>to</b> of length
 * <b>tolen</b>. <b>tolen</b> must be at least <b>fromlen</b> plus
 * CIPHER_IV_LEN bytes for the initialization vector. On success, return the
 * number of bytes written, on failure, return -1.
 */
int
crypto_cipher_encrypt_with_iv(const char *key,
                              char *to, size_t tolen,
                              const char *from, size_t fromlen)
{
  crypto_cipher_t *cipher;
  tor_assert(from);
  tor_assert(to);
  tor_assert(fromlen < INT_MAX);

  if (fromlen < 1)
    return -1;
  if (tolen < fromlen + CIPHER_IV_LEN)
    return -1;

  char iv[CIPHER_IV_LEN];
  crypto_rand(iv, sizeof(iv));
  cipher = crypto_cipher_new_with_iv(key, iv);

  memcpy(to, iv, CIPHER_IV_LEN);
  crypto_cipher_encrypt(cipher, to+CIPHER_IV_LEN, from, fromlen);
  crypto_cipher_free(cipher);
  memwipe(iv, 0, sizeof(iv));
  return (int)(fromlen + CIPHER_IV_LEN);
}

/** Decrypt <b>fromlen</b> bytes (at least 1+CIPHER_IV_LEN) from <b>from</b>
 * with the key in <b>key</b> to the buffer in <b>to</b> of length
 * <b>tolen</b>. <b>tolen</b> must be at least <b>fromlen</b> minus
 * CIPHER_IV_LEN bytes for the initialization vector. On success, return the
 * number of bytes written, on failure, return -1.
 */
int
crypto_cipher_decrypt_with_iv(const char *key,
                              char *to, size_t tolen,
                              const char *from, size_t fromlen)
{
  crypto_cipher_t *cipher;
  tor_assert(key);
  tor_assert(from);
  tor_assert(to);
  tor_assert(fromlen < INT_MAX);

  if (fromlen <= CIPHER_IV_LEN)
    return -1;
  if (tolen < fromlen - CIPHER_IV_LEN)
    return -1;

  cipher = crypto_cipher_new_with_iv(key, from);

  crypto_cipher_encrypt(cipher, to, from+CIPHER_IV_LEN, fromlen-CIPHER_IV_LEN);
  crypto_cipher_free(cipher);
  return (int)(fromlen - CIPHER_IV_LEN);
}

/* DH */

/** Our DH 'g' parameter */
#define DH_GENERATOR 2

/** Shared P parameter for our circuit-crypto DH key exchanges. */
static BIGNUM *dh_param_p = NULL;
/** Shared P parameter for our TLS DH key exchanges. */
static BIGNUM *dh_param_p_tls = NULL;
/** Shared G parameter for our DH key exchanges. */
static BIGNUM *dh_param_g = NULL;

/** Validate a given set of Diffie-Hellman parameters.  This is moderately
 * computationally expensive (milliseconds), so should only be called when
 * the DH parameters change. Returns 0 on success, * -1 on failure.
 */
static int
crypto_validate_dh_params(const BIGNUM *p, const BIGNUM *g)
{
  DH *dh = NULL;
  int ret = -1;

  /* Copy into a temporary DH object, just so that DH_check() can be called. */
  if (!(dh = DH_new()))
      goto out;
#ifdef OPENSSL_1_1_API
  BIGNUM *dh_p, *dh_g;
  if (!(dh_p = BN_dup(p)))
    goto out;
  if (!(dh_g = BN_dup(g)))
    goto out;
  if (!DH_set0_pqg(dh, dh_p, NULL, dh_g))
    goto out;
#else /* !(defined(OPENSSL_1_1_API)) */
  if (!(dh->p = BN_dup(p)))
    goto out;
  if (!(dh->g = BN_dup(g)))
    goto out;
#endif /* defined(OPENSSL_1_1_API) */

  /* Perform the validation. */
  int codes = 0;
  if (!DH_check(dh, &codes))
    goto out;
  if (BN_is_word(g, DH_GENERATOR_2)) {
    /* Per https://wiki.openssl.org/index.php/Diffie-Hellman_parameters
     *
     * OpenSSL checks the prime is congruent to 11 when g = 2; while the
     * IETF's primes are congruent to 23 when g = 2.
     */
    BN_ULONG residue = BN_mod_word(p, 24);
    if (residue == 11 || residue == 23)
      codes &= ~DH_NOT_SUITABLE_GENERATOR;
  }
  if (codes != 0) /* Specifics on why the params suck is irrelevant. */
    goto out;

  /* Things are probably not evil. */
  ret = 0;

 out:
  if (dh)
    DH_free(dh);
  return ret;
}

/** Set the global Diffie-Hellman generator, used for both TLS and internal
 * DH stuff.
 */
static void
crypto_set_dh_generator(void)
{
  BIGNUM *generator;
  int r;

  if (dh_param_g)
    return;

  generator = BN_new();
  tor_assert(generator);

  r = BN_set_word(generator, DH_GENERATOR);
  tor_assert(r);

  dh_param_g = generator;
}

/** Set the global TLS Diffie-Hellman modulus.  Use the Apache mod_ssl DH
 * modulus. */
void
crypto_set_tls_dh_prime(void)
{
  BIGNUM *tls_prime = NULL;
  int r;

  /* If the space is occupied, free the previous TLS DH prime */
  if (BUG(dh_param_p_tls)) {
    /* LCOV_EXCL_START
     *
     * We shouldn't be calling this twice.
     */
    BN_clear_free(dh_param_p_tls);
    dh_param_p_tls = NULL;
    /* LCOV_EXCL_STOP */
  }

  tls_prime = BN_new();
  tor_assert(tls_prime);

  /**
   * This is the 2048-bit safe prime from RFC 7919 A1.1.  It also uses a
   * generator of 2.
   */
  r = BN_hex2bn(&tls_prime,
                "FFFFFFFFFFFFFFFFADF85458A2BB4A9AAFDC5620273D3CF1"
                "D8B9C583CE2D3695A9E13641146433FBCC939DCE249B3EF9"
                "7D2FE363630C75D8F681B202AEC4617AD3DF1ED5D5FD6561"
                "2433F51F5F066ED0856365553DED1AF3B557135E7F57C935"
                "984F0C70E0E68B77E2A689DAF3EFE8721DF158A136ADE735"
                "30ACCA4F483A797ABC0AB182B324FB61D108A94BB2C8E3FB"
                "B96ADAB760D7F4681D4F42A3DE394DF4AE56EDE76372BB19"
                "0B07A7C8EE0A6D709E02FCE1CDF7E2ECC03404CD28342F61"
                "9172FE9CE98583FF8E4F1232EEF28183C3FE3B1B4C6FAD73"
                "3BB5FCBC2EC22005C58EF1837D1683B2C6F34A26C1B2EFFA"
                "886B423861285C97FFFFFFFFFFFFFFFF");
  tor_assert(r);

  tor_assert(tls_prime);

  dh_param_p_tls = tls_prime;
  crypto_set_dh_generator();
  tor_assert(0 == crypto_validate_dh_params(dh_param_p_tls, dh_param_g));
}

/** Initialize dh_param_p and dh_param_g if they are not already
 * set. */
static void
init_dh_param(void)
{
  BIGNUM *circuit_dh_prime;
  int r;
  if (BUG(dh_param_p && dh_param_g))
    return; // LCOV_EXCL_LINE This function isn't supposed to be called twice.

  circuit_dh_prime = BN_new();
  tor_assert(circuit_dh_prime);

  /* This is from rfc2409, section 6.2.  It's a safe prime, and
     supposedly it equals:
        2^1024 - 2^960 - 1 + 2^64 * { [2^894 pi] + 129093 }.
  */
  r = BN_hex2bn(&circuit_dh_prime,
                "FFFFFFFFFFFFFFFFC90FDAA22168C234C4C6628B80DC1CD129024E08"
                "8A67CC74020BBEA63B139B22514A08798E3404DDEF9519B3CD3A431B"
                "302B0A6DF25F14374FE1356D6D51C245E485B576625E7EC6F44C42E9"
                "A637ED6B0BFF5CB6F406B7EDEE386BFB5A899FA5AE9F24117C4B1FE6"
                "49286651ECE65381FFFFFFFFFFFFFFFF");
  tor_assert(r);

  /* Set the new values as the global DH parameters. */
  dh_param_p = circuit_dh_prime;
  crypto_set_dh_generator();
  tor_assert(0 == crypto_validate_dh_params(dh_param_p, dh_param_g));

  if (!dh_param_p_tls) {
    crypto_set_tls_dh_prime();
  }
}

/** Number of bits to use when choosing the x or y value in a Diffie-Hellman
 * handshake.  Since we exponentiate by this value, choosing a smaller one
 * lets our handhake go faster.
 */
#define DH_PRIVATE_KEY_BITS 320

/** Allocate and return a new DH object for a key exchange. Returns NULL on
 * failure.
 */
crypto_dh_t *
crypto_dh_new(int dh_type)
{
  crypto_dh_t *res = tor_malloc_zero(sizeof(crypto_dh_t));

  tor_assert(dh_type == DH_TYPE_CIRCUIT || dh_type == DH_TYPE_TLS ||
             dh_type == DH_TYPE_REND);

  if (!dh_param_p)
    init_dh_param();

  if (!(res->dh = DH_new()))
    goto err;

#ifdef OPENSSL_1_1_API
  BIGNUM *dh_p = NULL, *dh_g = NULL;

  if (dh_type == DH_TYPE_TLS) {
    dh_p = BN_dup(dh_param_p_tls);
  } else {
    dh_p = BN_dup(dh_param_p);
  }
  if (!dh_p)
    goto err;

  dh_g = BN_dup(dh_param_g);
  if (!dh_g) {
    BN_free(dh_p);
    goto err;
  }

  if (!DH_set0_pqg(res->dh, dh_p, NULL, dh_g)) {
    goto err;
  }

  if (!DH_set_length(res->dh, DH_PRIVATE_KEY_BITS))
    goto err;
#else /* !(defined(OPENSSL_1_1_API)) */
  if (dh_type == DH_TYPE_TLS) {
    if (!(res->dh->p = BN_dup(dh_param_p_tls)))
      goto err;
  } else {
    if (!(res->dh->p = BN_dup(dh_param_p)))
      goto err;
  }

  if (!(res->dh->g = BN_dup(dh_param_g)))
    goto err;

  res->dh->length = DH_PRIVATE_KEY_BITS;
#endif /* defined(OPENSSL_1_1_API) */

  return res;

  /* LCOV_EXCL_START
   * This error condition is only reached when an allocation fails */
 err:
  crypto_log_errors(LOG_WARN, "creating DH object");
  if (res->dh) DH_free(res->dh); /* frees p and g too */
  tor_free(res);
  return NULL;
  /* LCOV_EXCL_STOP */
}

/** Return a copy of <b>dh</b>, sharing its internal state. */
crypto_dh_t *
crypto_dh_dup(const crypto_dh_t *dh)
{
  crypto_dh_t *dh_new = tor_malloc_zero(sizeof(crypto_dh_t));
  tor_assert(dh);
  tor_assert(dh->dh);
  dh_new->dh = dh->dh;
  DH_up_ref(dh->dh);
  return dh_new;
}

/** Return the length of the DH key in <b>dh</b>, in bytes.
 */
int
crypto_dh_get_bytes(crypto_dh_t *dh)
{
  tor_assert(dh);
  return DH_size(dh->dh);
}

/** Generate \<x,g^x\> for our part of the key exchange.  Return 0 on
 * success, -1 on failure.
 */
int
crypto_dh_generate_public(crypto_dh_t *dh)
{
#ifndef OPENSSL_1_1_API
 again:
#endif
  if (!DH_generate_key(dh->dh)) {
    /* LCOV_EXCL_START
     * To test this we would need some way to tell openssl to break DH. */
    crypto_log_errors(LOG_WARN, "generating DH key");
    return -1;
    /* LCOV_EXCL_STOP */
  }
#ifdef OPENSSL_1_1_API
  /* OpenSSL 1.1.x doesn't appear to let you regenerate a DH key, without
   * recreating the DH object.  I have no idea what sort of aliasing madness
   * can occur here, so do the check, and just bail on failure.
   */
  const BIGNUM *pub_key, *priv_key;
  DH_get0_key(dh->dh, &pub_key, &priv_key);
  if (tor_check_dh_key(LOG_WARN, pub_key)<0) {
    log_warn(LD_CRYPTO, "Weird! Our own DH key was invalid.  I guess once-in-"
             "the-universe chances really do happen.  Treating as a failure.");
    return -1;
  }
#else /* !(defined(OPENSSL_1_1_API)) */
  if (tor_check_dh_key(LOG_WARN, dh->dh->pub_key)<0) {
    /* LCOV_EXCL_START
     * If this happens, then openssl's DH implementation is busted. */
    log_warn(LD_CRYPTO, "Weird! Our own DH key was invalid.  I guess once-in-"
             "the-universe chances really do happen.  Trying again.");
    /* Free and clear the keys, so OpenSSL will actually try again. */
    BN_clear_free(dh->dh->pub_key);
    BN_clear_free(dh->dh->priv_key);
    dh->dh->pub_key = dh->dh->priv_key = NULL;
    goto again;
    /* LCOV_EXCL_STOP */
  }
#endif /* defined(OPENSSL_1_1_API) */
  return 0;
}

/** Generate g^x as necessary, and write the g^x for the key exchange
 * as a <b>pubkey_len</b>-byte value into <b>pubkey</b>. Return 0 on
 * success, -1 on failure.  <b>pubkey_len</b> must be \>= DH_BYTES.
 */
int
crypto_dh_get_public(crypto_dh_t *dh, char *pubkey, size_t pubkey_len)
{
  int bytes;
  tor_assert(dh);

  const BIGNUM *dh_pub;

#ifdef OPENSSL_1_1_API
  const BIGNUM *dh_priv;
  DH_get0_key(dh->dh, &dh_pub, &dh_priv);
#else
  dh_pub = dh->dh->pub_key;
#endif /* defined(OPENSSL_1_1_API) */

  if (!dh_pub) {
    if (crypto_dh_generate_public(dh)<0)
      return -1;
    else {
#ifdef OPENSSL_1_1_API
      DH_get0_key(dh->dh, &dh_pub, &dh_priv);
#else
      dh_pub = dh->dh->pub_key;
#endif
    }
  }

  tor_assert(dh_pub);
  bytes = BN_num_bytes(dh_pub);
  tor_assert(bytes >= 0);
  if (pubkey_len < (size_t)bytes) {
    log_warn(LD_CRYPTO,
             "Weird! pubkey_len (%d) was smaller than DH_BYTES (%d)",
             (int) pubkey_len, bytes);
    return -1;
  }

  memset(pubkey, 0, pubkey_len);
  BN_bn2bin(dh_pub, (unsigned char*)(pubkey+(pubkey_len-bytes)));

  return 0;
}

/** Check for bad Diffie-Hellman public keys (g^x).  Return 0 if the key is
 * okay (in the subgroup [2,p-2]), or -1 if it's bad.
 * See http://www.cl.cam.ac.uk/ftp/users/rja14/psandqs.ps.gz for some tips.
 */
static int
tor_check_dh_key(int severity, const BIGNUM *bn)
{
  BIGNUM *x;
  char *s;
  tor_assert(bn);
  x = BN_new();
  tor_assert(x);
  if (BUG(!dh_param_p))
    init_dh_param(); //LCOV_EXCL_LINE we already checked whether we did this.
  BN_set_word(x, 1);
  if (BN_cmp(bn,x)<=0) {
    log_fn(severity, LD_CRYPTO, "DH key must be at least 2.");
    goto err;
  }
  BN_copy(x,dh_param_p);
  BN_sub_word(x, 1);
  if (BN_cmp(bn,x)>=0) {
    log_fn(severity, LD_CRYPTO, "DH key must be at most p-2.");
    goto err;
  }
  BN_clear_free(x);
  return 0;
 err:
  BN_clear_free(x);
  s = BN_bn2hex(bn);
  log_fn(severity, LD_CRYPTO, "Rejecting insecure DH key [%s]", s);
  OPENSSL_free(s);
  return -1;
}

/** Given a DH key exchange object, and our peer's value of g^y (as a
 * <b>pubkey_len</b>-byte value in <b>pubkey</b>) generate
 * <b>secret_bytes_out</b> bytes of shared key material and write them
 * to <b>secret_out</b>.  Return the number of bytes generated on success,
 * or -1 on failure.
 *
 * (We generate key material by computing
 *         SHA1( g^xy || "\x00" ) || SHA1( g^xy || "\x01" ) || ...
 * where || is concatenation.)
 */
ssize_t
crypto_dh_compute_secret(int severity, crypto_dh_t *dh,
                         const char *pubkey, size_t pubkey_len,
                         char *secret_out, size_t secret_bytes_out)
{
  char *secret_tmp = NULL;
  BIGNUM *pubkey_bn = NULL;
  size_t secret_len=0, secret_tmp_len=0;
  int result=0;
  tor_assert(dh);
  tor_assert(secret_bytes_out/DIGEST_LEN <= 255);
  tor_assert(pubkey_len < INT_MAX);

  if (!(pubkey_bn = BN_bin2bn((const unsigned char*)pubkey,
                              (int)pubkey_len, NULL)))
    goto error;
  if (tor_check_dh_key(severity, pubkey_bn)<0) {
    /* Check for invalid public keys. */
    log_fn(severity, LD_CRYPTO,"Rejected invalid g^x");
    goto error;
  }
  secret_tmp_len = crypto_dh_get_bytes(dh);
  secret_tmp = tor_malloc(secret_tmp_len);
  result = DH_compute_key((unsigned char*)secret_tmp, pubkey_bn, dh->dh);
  if (result < 0) {
    log_warn(LD_CRYPTO,"DH_compute_key() failed.");
    goto error;
  }
  secret_len = result;
  if (crypto_expand_key_material_TAP((uint8_t*)secret_tmp, secret_len,
                                     (uint8_t*)secret_out, secret_bytes_out)<0)
    goto error;
  secret_len = secret_bytes_out;

  goto done;
 error:
  result = -1;
 done:
  crypto_log_errors(LOG_WARN, "completing DH handshake");
  if (pubkey_bn)
    BN_clear_free(pubkey_bn);
  if (secret_tmp) {
    memwipe(secret_tmp, 0, secret_tmp_len);
    tor_free(secret_tmp);
  }
  if (result < 0)
    return result;
  else
    return secret_len;
}

/** Given <b>key_in_len</b> bytes of negotiated randomness in <b>key_in</b>
 * ("K"), expand it into <b>key_out_len</b> bytes of negotiated key material in
 * <b>key_out</b> by taking the first <b>key_out_len</b> bytes of
 *    H(K | [00]) | H(K | [01]) | ....
 *
 * This is the key expansion algorithm used in the "TAP" circuit extension
 * mechanism; it shouldn't be used for new protocols.
 *
 * Return 0 on success, -1 on failure.
 */
int
crypto_expand_key_material_TAP(const uint8_t *key_in, size_t key_in_len,
                               uint8_t *key_out, size_t key_out_len)
{
  int i, r = -1;
  uint8_t *cp, *tmp = tor_malloc(key_in_len+1);
  uint8_t digest[DIGEST_LEN];

  /* If we try to get more than this amount of key data, we'll repeat blocks.*/
  tor_assert(key_out_len <= DIGEST_LEN*256);

  memcpy(tmp, key_in, key_in_len);
  for (cp = key_out, i=0; cp < key_out+key_out_len;
       ++i, cp += DIGEST_LEN) {
    tmp[key_in_len] = i;
    if (crypto_digest((char*)digest, (const char *)tmp, key_in_len+1) < 0)
      goto exit;
    memcpy(cp, digest, MIN(DIGEST_LEN, key_out_len-(cp-key_out)));
  }

  r = 0;
 exit:
  memwipe(tmp, 0, key_in_len+1);
  tor_free(tmp);
  memwipe(digest, 0, sizeof(digest));
  return r;
}

/** Expand some secret key material according to RFC5869, using SHA256 as the
 * underlying hash.  The <b>key_in_len</b> bytes at <b>key_in</b> are the
 * secret key material; the <b>salt_in_len</b> bytes at <b>salt_in</b> and the
 * <b>info_in_len</b> bytes in <b>info_in_len</b> are the algorithm's "salt"
 * and "info" parameters respectively.  On success, write <b>key_out_len</b>
 * bytes to <b>key_out</b> and return 0.  Assert on failure.
 */
int
crypto_expand_key_material_rfc5869_sha256(
                                    const uint8_t *key_in, size_t key_in_len,
                                    const uint8_t *salt_in, size_t salt_in_len,
                                    const uint8_t *info_in, size_t info_in_len,
                                    uint8_t *key_out, size_t key_out_len)
{
  uint8_t prk[DIGEST256_LEN];
  uint8_t tmp[DIGEST256_LEN + 128 + 1];
  uint8_t mac[DIGEST256_LEN];
  int i;
  uint8_t *outp;
  size_t tmp_len;

  crypto_hmac_sha256((char*)prk,
                     (const char*)salt_in, salt_in_len,
                     (const char*)key_in, key_in_len);

  /* If we try to get more than this amount of key data, we'll repeat blocks.*/
  tor_assert(key_out_len <= DIGEST256_LEN * 256);
  tor_assert(info_in_len <= 128);
  memset(tmp, 0, sizeof(tmp));
  outp = key_out;
  i = 1;

  while (key_out_len) {
    size_t n;
    if (i > 1) {
      memcpy(tmp, mac, DIGEST256_LEN);
      memcpy(tmp+DIGEST256_LEN, info_in, info_in_len);
      tmp[DIGEST256_LEN+info_in_len] = i;
      tmp_len = DIGEST256_LEN + info_in_len + 1;
    } else {
      memcpy(tmp, info_in, info_in_len);
      tmp[info_in_len] = i;
      tmp_len = info_in_len + 1;
    }
    crypto_hmac_sha256((char*)mac,
                       (const char*)prk, DIGEST256_LEN,
                       (const char*)tmp, tmp_len);
    n = key_out_len < DIGEST256_LEN ? key_out_len : DIGEST256_LEN;
    memcpy(outp, mac, n);
    key_out_len -= n;
    outp += n;
    ++i;
  }

  memwipe(tmp, 0, sizeof(tmp));
  memwipe(mac, 0, sizeof(mac));
  return 0;
}

/** Free a DH key exchange object.
 */
void
crypto_dh_free_(crypto_dh_t *dh)
{
  if (!dh)
    return;
  tor_assert(dh->dh);
  DH_free(dh->dh);
  tor_free(dh);
}

/** @{ */
/** Uninitialize the crypto library. Return 0 on success. Does not detect
 * failure.
 */
int
crypto_global_cleanup(void)
{
#ifndef OPENSSL_1_1_API
  EVP_cleanup();
#endif
#ifndef NEW_THREAD_API
  ERR_remove_thread_state(NULL);
#endif
#ifndef OPENSSL_1_1_API
  ERR_free_strings();
#endif

  if (dh_param_p)
    BN_clear_free(dh_param_p);
  if (dh_param_p_tls)
    BN_clear_free(dh_param_p_tls);
  if (dh_param_g)
    BN_clear_free(dh_param_g);

  dh_param_p = dh_param_p_tls = dh_param_g = NULL;

#ifndef DISABLE_ENGINES
#ifndef OPENSSL_1_1_API
  ENGINE_cleanup();
#endif
#endif

  CONF_modules_unload(1);
#ifndef OPENSSL_1_1_API
  CRYPTO_cleanup_all_ex_data();
#endif

  crypto_openssl_free_all();

  crypto_early_initialized_ = 0;
  crypto_global_initialized_ = 0;
  have_seeded_siphash = 0;
  siphash_unset_global_key();

  return 0;
}

<<<<<<< HEAD
/** @} */

#ifdef USE_DMALLOC
/** Tell the crypto library to use Tor's allocation functions rather than
 * calling libc's allocation functions directly. Return 0 on success, -1
 * on failure. */
int
crypto_use_tor_alloc_functions(void)
{
  int r = CRYPTO_set_mem_ex_functions(tor_malloc_, tor_realloc_, tor_free_);
  return r ? 0 : -1;
}
#endif /* defined(USE_DMALLOC) */
=======
/** @} */
>>>>>>> 8cb4c7f7
<|MERGE_RESOLUTION|>--- conflicted
+++ resolved
@@ -1108,7 +1108,6 @@
   return 0;
 }
 
-<<<<<<< HEAD
 /** @} */
 
 #ifdef USE_DMALLOC
@@ -1121,7 +1120,4 @@
   int r = CRYPTO_set_mem_ex_functions(tor_malloc_, tor_realloc_, tor_free_);
   return r ? 0 : -1;
 }
-#endif /* defined(USE_DMALLOC) */
-=======
-/** @} */
->>>>>>> 8cb4c7f7
+#endif /* defined(USE_DMALLOC) */