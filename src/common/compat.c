/* Copyright (c) 2003-2004, Roger Dingledine
 * Copyright (c) 2004-2006, Roger Dingledine, Nick Mathewson.
 * Copyright (c) 2007-2017, The Tor Project, Inc. */
/* See LICENSE for licensing information */

/**
 * \file compat.c
 * \brief Wrappers to make calls more portable.  This code defines
 * functions such as tor_snprintf, get/set various data types,
 * renaming, setting socket options, switching user IDs.  It is basically
 * where the non-portable items are conditionally included depending on
 * the platform.
 **/

#define COMPAT_PRIVATE
#include "compat.h"

#ifdef _WIN32
#include <winsock2.h>
#include <windows.h>
#include <sys/locking.h>
#endif

#ifdef HAVE_UNAME
#include <sys/utsname.h>
#endif
#ifdef HAVE_SYS_TYPES_H
#include <sys/types.h>
#endif
#ifdef HAVE_SYS_SYSCTL_H
#include <sys/sysctl.h>
#endif
#ifdef HAVE_SYS_STAT_H
#include <sys/stat.h>
#endif
#ifdef HAVE_UTIME_H
#include <utime.h>
#endif
#ifdef HAVE_SYS_UTIME_H
#include <sys/utime.h>
#endif
#ifdef HAVE_UNISTD_H
#include <unistd.h>
#endif
#ifdef HAVE_SYS_FCNTL_H
#include <sys/fcntl.h>
#endif
#ifdef HAVE_PWD_H
#include <pwd.h>
#endif
#ifdef HAVE_GRP_H
#include <grp.h>
#endif
#ifdef HAVE_FCNTL_H
#include <fcntl.h>
#endif
#ifdef HAVE_ERRNO_H
#include <errno.h>
#endif
#ifdef HAVE_ARPA_INET_H
#include <arpa/inet.h>
#endif
#ifdef HAVE_CRT_EXTERNS_H
#include <crt_externs.h>
#endif
#ifdef HAVE_SYS_STATVFS_H
#include <sys/statvfs.h>
#endif
#ifdef HAVE_SYS_CAPABILITY_H
#include <sys/capability.h>
#endif

#ifdef _WIN32
#include <conio.h>
#include <wchar.h>
/* Some mingw headers lack these. :p */
#if defined(HAVE_DECL__GETWCH) && !HAVE_DECL__GETWCH
wint_t _getwch(void);
#endif
#ifndef WEOF
#define WEOF (wchar_t)(0xFFFF)
#endif
#if defined(HAVE_DECL_SECUREZEROMEMORY) && !HAVE_DECL_SECUREZEROMEMORY
static inline void
SecureZeroMemory(PVOID ptr, SIZE_T cnt)
{
  volatile char *vcptr = (volatile char*)ptr;
  while (cnt--)
    *vcptr++ = 0;
}
#endif /* defined(HAVE_DECL_SECUREZEROMEMORY) && !HAVE_DECL_SECUREZEROMEMORY */
#elif defined(HAVE_READPASSPHRASE_H)
#include <readpassphrase.h>
#else
#include "tor_readpassphrase.h"
#endif /* defined(_WIN32) || ... */

/* Includes for the process attaching prevention */
#if defined(HAVE_SYS_PRCTL_H) && defined(__linux__)
/* Only use the linux prctl;  the IRIX prctl is totally different */
#include <sys/prctl.h>
#elif defined(__APPLE__)
#include <sys/types.h>
#include <sys/ptrace.h>
#endif /* defined(HAVE_SYS_PRCTL_H) && defined(__linux__) || ... */

#ifdef HAVE_NETDB_H
#include <netdb.h>
#endif
#ifdef HAVE_SYS_PARAM_H
#include <sys/param.h> /* FreeBSD needs this to know what version it is */
#endif
#include <stdio.h>
#include <stdlib.h>
#include <assert.h>
#ifdef HAVE_SIGNAL_H
#include <signal.h>
#endif
#ifdef HAVE_SYS_MMAN_H
#include <sys/mman.h>
#endif
#ifdef HAVE_SYS_SYSLIMITS_H
#include <sys/syslimits.h>
#endif
#ifdef HAVE_SYS_FILE_H
#include <sys/file.h>
#endif

#include "torlog.h"
#include "util.h"
#include "container.h"
#include "address.h"
#include "sandbox.h"

/* Inline the strl functions if the platform doesn't have them. */
#ifndef HAVE_STRLCPY
#include "strlcpy.c"
#endif
#ifndef HAVE_STRLCAT
#include "strlcat.c"
#endif

/* When set_max_file_descriptors() is called, update this with the max file
 * descriptor value so we can use it to check the limit when opening a new
 * socket. Default value is what Debian sets as the default hard limit. */
static int max_sockets = 1024;

/** As open(path, flags, mode), but return an fd with the close-on-exec mode
 * set. */
int
tor_open_cloexec(const char *path, int flags, unsigned mode)
{
  int fd;
  const char *p = sandbox_intern_string(path);
#ifdef O_CLOEXEC
  fd = open(p, flags|O_CLOEXEC, mode);
  if (fd >= 0)
    return fd;
  /* If we got an error, see if it is EINVAL. EINVAL might indicate that,
   * even though we were built on a system with O_CLOEXEC support, we
   * are running on one without. */
  if (errno != EINVAL)
    return -1;
#endif /* defined(O_CLOEXEC) */

  log_debug(LD_FS, "Opening %s with flags %x", p, flags);
  fd = open(p, flags, mode);
#ifdef FD_CLOEXEC
  if (fd >= 0) {
    if (fcntl(fd, F_SETFD, FD_CLOEXEC) == -1) {
      log_warn(LD_FS,"Couldn't set FD_CLOEXEC: %s", strerror(errno));
      close(fd);
      return -1;
    }
  }
#endif /* defined(FD_CLOEXEC) */
  return fd;
}

/** As fopen(path,mode), but ensures that the O_CLOEXEC bit is set on the
 * underlying file handle. */
FILE *
tor_fopen_cloexec(const char *path, const char *mode)
{
  FILE *result = fopen(path, mode);
#ifdef FD_CLOEXEC
  if (result != NULL) {
    if (fcntl(fileno(result), F_SETFD, FD_CLOEXEC) == -1) {
      log_warn(LD_FS,"Couldn't set FD_CLOEXEC: %s", strerror(errno));
      fclose(result);
      return NULL;
    }
  }
#endif /* defined(FD_CLOEXEC) */
  return result;
}

/** As rename(), but work correctly with the sandbox. */
int
tor_rename(const char *path_old, const char *path_new)
{
  log_debug(LD_FS, "Renaming %s to %s", path_old, path_new);
  return rename(sandbox_intern_string(path_old),
                sandbox_intern_string(path_new));
}

/* Some MinGW builds have sys/mman.h, but not the corresponding symbols.
 * Other configs rename the symbols using macros (including getpagesize).
 * So check for sys/mman.h and unistd.h, and a getpagesize declaration. */
#if (defined(HAVE_SYS_MMAN_H) && defined(HAVE_UNISTD_H) && \
     defined(HAVE_DECL_GETPAGESIZE))
#define COMPAT_HAS_MMAN_AND_PAGESIZE
#endif

#if defined(COMPAT_HAS_MMAN_AND_PAGESIZE) || \
  defined(RUNNING_DOXYGEN)
/** Try to create a memory mapping for <b>filename</b> and return it.  On
 * failure, return NULL.  Sets errno properly, using ERANGE to mean
 * "empty file". */
tor_mmap_t *
tor_mmap_file(const char *filename)
{
  int fd; /* router file */
  char *string;
  int page_size, result;
  tor_mmap_t *res;
  size_t size, filesize;
  struct stat st;

  tor_assert(filename);

  fd = tor_open_cloexec(filename, O_RDONLY, 0);
  if (fd<0) {
    int save_errno = errno;
    int severity = (errno == ENOENT) ? LOG_INFO : LOG_WARN;
    log_fn(severity, LD_FS,"Could not open \"%s\" for mmap(): %s",filename,
           strerror(errno));
    errno = save_errno;
    return NULL;
  }

  /* Get the size of the file */
  result = fstat(fd, &st);
  if (result != 0) {
    int save_errno = errno;
    log_warn(LD_FS,
             "Couldn't fstat opened descriptor for \"%s\" during mmap: %s",
             filename, strerror(errno));
    close(fd);
    errno = save_errno;
    return NULL;
  }
  size = filesize = (size_t)(st.st_size);
  /*
   * Should we check for weird crap like mmapping a named pipe here,
   * or just wait for if (!size) below to fail?
   */
  /* ensure page alignment */
  page_size = getpagesize();
  size += (size%page_size) ? page_size-(size%page_size) : 0;

  if (st.st_size > SSIZE_T_CEILING || (off_t)size < st.st_size) {
    log_warn(LD_FS, "File \"%s\" is too large. Ignoring.",filename);
    errno = EFBIG;
    close(fd);
    return NULL;
  }
  if (!size) {
    /* Zero-length file. If we call mmap on it, it will succeed but
     * return NULL, and bad things will happen. So just fail. */
    log_info(LD_FS,"File \"%s\" is empty. Ignoring.",filename);
    errno = ERANGE;
    close(fd);
    return NULL;
  }

  string = mmap(0, size, PROT_READ, MAP_PRIVATE, fd, 0);
  close(fd);
  if (string == MAP_FAILED) {
    int save_errno = errno;
    log_warn(LD_FS,"Could not mmap file \"%s\": %s", filename,
             strerror(errno));
    errno = save_errno;
    return NULL;
  }

  res = tor_malloc_zero(sizeof(tor_mmap_t));
  res->data = string;
  res->size = filesize;
  res->mapping_size = size;

  return res;
}
/** Release storage held for a memory mapping; returns 0 on success,
 * or -1 on failure (and logs a warning). */
int
tor_munmap_file(tor_mmap_t *handle)
{
  int res;

  if (handle == NULL)
    return 0;

  res = munmap((char*)handle->data, handle->mapping_size);
  if (res == 0) {
    /* munmap() succeeded */
    tor_free(handle);
  } else {
    log_warn(LD_FS, "Failed to munmap() in tor_munmap_file(): %s",
             strerror(errno));
    res = -1;
  }

  return res;
}
#elif defined(_WIN32)
tor_mmap_t *
tor_mmap_file(const char *filename)
{
  TCHAR tfilename[MAX_PATH]= {0};
  tor_mmap_t *res = tor_malloc_zero(sizeof(tor_mmap_t));
  int empty = 0;
  HANDLE file_handle = INVALID_HANDLE_VALUE;
  DWORD size_low, size_high;
  uint64_t real_size;
  res->mmap_handle = NULL;
#ifdef UNICODE
  mbstowcs(tfilename,filename,MAX_PATH);
#else
  strlcpy(tfilename,filename,MAX_PATH);
#endif
  file_handle = CreateFile(tfilename,
                           GENERIC_READ, FILE_SHARE_READ,
                           NULL,
                           OPEN_EXISTING,
                           FILE_ATTRIBUTE_NORMAL,
                           0);

  if (file_handle == INVALID_HANDLE_VALUE)
    goto win_err;

  size_low = GetFileSize(file_handle, &size_high);

  if (size_low == INVALID_FILE_SIZE && GetLastError() != NO_ERROR) {
    log_warn(LD_FS,"Error getting size of \"%s\".",filename);
    goto win_err;
  }
  if (size_low == 0 && size_high == 0) {
    log_info(LD_FS,"File \"%s\" is empty. Ignoring.",filename);
    empty = 1;
    goto err;
  }
  real_size = (((uint64_t)size_high)<<32) | size_low;
  if (real_size > SIZE_MAX) {
    log_warn(LD_FS,"File \"%s\" is too big to map; not trying.",filename);
    goto err;
  }
  res->size = real_size;

  res->mmap_handle = CreateFileMapping(file_handle,
                                       NULL,
                                       PAGE_READONLY,
                                       size_high,
                                       size_low,
                                       NULL);
  if (res->mmap_handle == NULL)
    goto win_err;
  res->data = (char*) MapViewOfFile(res->mmap_handle,
                                    FILE_MAP_READ,
                                    0, 0, 0);
  if (!res->data)
    goto win_err;

  CloseHandle(file_handle);
  return res;
 win_err: {
    DWORD e = GetLastError();
    int severity = (e == ERROR_FILE_NOT_FOUND || e == ERROR_PATH_NOT_FOUND) ?
      LOG_INFO : LOG_WARN;
    char *msg = format_win32_error(e);
    log_fn(severity, LD_FS, "Couldn't mmap file \"%s\": %s", filename, msg);
    tor_free(msg);
    if (e == ERROR_FILE_NOT_FOUND || e == ERROR_PATH_NOT_FOUND)
      errno = ENOENT;
    else
      errno = EINVAL;
  }
 err:
  if (empty)
    errno = ERANGE;
  if (file_handle != INVALID_HANDLE_VALUE)
    CloseHandle(file_handle);
  tor_munmap_file(res);
  return NULL;
}

/* Unmap the file, and return 0 for success or -1 for failure */
int
tor_munmap_file(tor_mmap_t *handle)
{
  if (handle == NULL)
    return 0;

  if (handle->data) {
    /* This is an ugly cast, but without it, "data" in struct tor_mmap_t would
       have to be redefined as non-const. */
    BOOL ok = UnmapViewOfFile( (LPVOID) handle->data);
    if (!ok) {
      log_warn(LD_FS, "Failed to UnmapViewOfFile() in tor_munmap_file(): %d",
               (int)GetLastError());
    }
  }

  if (handle->mmap_handle != NULL)
    CloseHandle(handle->mmap_handle);
  tor_free(handle);

  return 0;
}
#else
tor_mmap_t *
tor_mmap_file(const char *filename)
{
  struct stat st;
  char *res = read_file_to_str(filename, RFTS_BIN|RFTS_IGNORE_MISSING, &st);
  tor_mmap_t *handle;
  if (! res)
    return NULL;
  handle = tor_malloc_zero(sizeof(tor_mmap_t));
  handle->data = res;
  handle->size = st.st_size;
  return handle;
}

/** Unmap the file mapped with tor_mmap_file(), and return 0 for success
 * or -1 for failure.
 */

int
tor_munmap_file(tor_mmap_t *handle)
{
  char *d = NULL;
  if (handle == NULL)
    return 0;

  d = (char*)handle->data;
  tor_free(d);
  memwipe(handle, 0, sizeof(tor_mmap_t));
  tor_free(handle);

  /* Can't fail in this mmap()/munmap()-free case */
  return 0;
}
#endif /* defined(COMPAT_HAS_MMAN_AND_PAGESIZE) || ... || ... */

/** Replacement for snprintf.  Differs from platform snprintf in two
 * ways: First, always NUL-terminates its output.  Second, always
 * returns -1 if the result is truncated.  (Note that this return
 * behavior does <i>not</i> conform to C99; it just happens to be
 * easier to emulate "return -1" with conformant implementations than
 * it is to emulate "return number that would be written" with
 * non-conformant implementations.) */
int
tor_snprintf(char *str, size_t size, const char *format, ...)
{
  va_list ap;
  int r;
  va_start(ap,format);
  r = tor_vsnprintf(str,size,format,ap);
  va_end(ap);
  return r;
}

/** Replacement for vsnprintf; behavior differs as tor_snprintf differs from
 * snprintf.
 */
int
tor_vsnprintf(char *str, size_t size, const char *format, va_list args)
{
  int r;
  if (size == 0)
    return -1; /* no place for the NUL */
  if (size > SIZE_T_CEILING)
    return -1;
#ifdef _WIN32
  r = _vsnprintf(str, size, format, args);
#else
  r = vsnprintf(str, size, format, args);
#endif
  str[size-1] = '\0';
  if (r < 0 || r >= (ssize_t)size)
    return -1;
  return r;
}

/**
 * Portable asprintf implementation.  Does a printf() into a newly malloc'd
 * string.  Sets *<b>strp</b> to this string, and returns its length (not
 * including the terminating NUL character).
 *
 * You can treat this function as if its implementation were something like
   <pre>
     char buf[_INFINITY_];
     tor_snprintf(buf, sizeof(buf), fmt, args);
     *strp = tor_strdup(buf);
     return strlen(*strp):
   </pre>
 * Where _INFINITY_ is an imaginary constant so big that any string can fit
 * into it.
 */
int
tor_asprintf(char **strp, const char *fmt, ...)
{
  int r;
  va_list args;
  va_start(args, fmt);
  r = tor_vasprintf(strp, fmt, args);
  va_end(args);
  if (!*strp || r < 0) {
    /* LCOV_EXCL_START */
    log_err(LD_BUG, "Internal error in asprintf");
    tor_assert(0);
    /* LCOV_EXCL_STOP */
  }
  return r;
}

/**
 * Portable vasprintf implementation.  Does a printf() into a newly malloc'd
 * string.  Differs from regular vasprintf in the same ways that
 * tor_asprintf() differs from regular asprintf.
 */
int
tor_vasprintf(char **strp, const char *fmt, va_list args)
{
  /* use a temporary variable in case *strp is in args. */
  char *strp_tmp=NULL;
#ifdef HAVE_VASPRINTF
  /* If the platform gives us one, use it. */
  int r = vasprintf(&strp_tmp, fmt, args);
  if (r < 0)
    *strp = NULL;
  else
    *strp = strp_tmp;
  return r;
#elif defined(HAVE__VSCPRINTF)
  /* On Windows, _vsnprintf won't tell us the length of the string if it
   * overflows, so we need to use _vcsprintf to tell how much to allocate */
  int len, r;
  va_list tmp_args;
  va_copy(tmp_args, args);
  len = _vscprintf(fmt, tmp_args);
  va_end(tmp_args);
  if (len < 0) {
    *strp = NULL;
    return -1;
  }
  strp_tmp = tor_malloc(len + 1);
  r = _vsnprintf(strp_tmp, len+1, fmt, args);
  if (r != len) {
    tor_free(strp_tmp);
    *strp = NULL;
    return -1;
  }
  *strp = strp_tmp;
  return len;
#else
  /* Everywhere else, we have a decent vsnprintf that tells us how many
   * characters we need.  We give it a try on a short buffer first, since
   * it might be nice to avoid the second vsnprintf call.
   */
  char buf[128];
  int len, r;
  va_list tmp_args;
  va_copy(tmp_args, args);
  /* vsnprintf() was properly checked but tor_vsnprintf() available so
   * why not use it? */
  len = tor_vsnprintf(buf, sizeof(buf), fmt, tmp_args);
  va_end(tmp_args);
  if (len < (int)sizeof(buf)) {
    *strp = tor_strdup(buf);
    return len;
  }
  strp_tmp = tor_malloc(len+1);
  /* use of tor_vsnprintf() will ensure string is null terminated */
  r = tor_vsnprintf(strp_tmp, len+1, fmt, args);
  if (r != len) {
    tor_free(strp_tmp);
    *strp = NULL;
    return -1;
  }
  *strp = strp_tmp;
  return len;
#endif /* defined(HAVE_VASPRINTF) || ... */
}

/** Given <b>hlen</b> bytes at <b>haystack</b> and <b>nlen</b> bytes at
 * <b>needle</b>, return a pointer to the first occurrence of the needle
 * within the haystack, or NULL if there is no such occurrence.
 *
 * This function is <em>not</em> timing-safe.
 *
 * Requires that <b>nlen</b> be greater than zero.
 */
const void *
tor_memmem(const void *_haystack, size_t hlen,
           const void *_needle, size_t nlen)
{
#if defined(HAVE_MEMMEM) && (!defined(__GNUC__) || __GNUC__ >= 2)
  tor_assert(nlen);
  return memmem(_haystack, hlen, _needle, nlen);
#else
  /* This isn't as fast as the GLIBC implementation, but it doesn't need to
   * be. */
  const char *p, *last_possible_start;
  const char *haystack = (const char*)_haystack;
  const char *needle = (const char*)_needle;
  char first;
  tor_assert(nlen);

  if (nlen > hlen)
    return NULL;

  p = haystack;
  /* Last position at which the needle could start. */
  last_possible_start = haystack + hlen - nlen;
  first = *(const char*)needle;
  while ((p = memchr(p, first, last_possible_start + 1 - p))) {
    if (fast_memeq(p, needle, nlen))
      return p;
    if (++p > last_possible_start) {
      /* This comparison shouldn't be necessary, since if p was previously
       * equal to last_possible_start, the next memchr call would be
       * "memchr(p, first, 0)", which will return NULL. But it clarifies the
       * logic. */
      return NULL;
    }
  }
  return NULL;
#endif /* defined(HAVE_MEMMEM) && (!defined(__GNUC__) || __GNUC__ >= 2) */
}

/**
 * Tables to implement ctypes-replacement TOR_IS*() functions.  Each table
 * has 256 bits to look up whether a character is in some set or not.  This
 * fails on non-ASCII platforms, but it is hard to find a platform whose
 * character set is not a superset of ASCII nowadays. */

/**@{*/
const uint32_t TOR_ISALPHA_TABLE[8] =
  { 0, 0, 0x7fffffe, 0x7fffffe, 0, 0, 0, 0 };
const uint32_t TOR_ISALNUM_TABLE[8] =
  { 0, 0x3ff0000, 0x7fffffe, 0x7fffffe, 0, 0, 0, 0 };
const uint32_t TOR_ISSPACE_TABLE[8] = { 0x3e00, 0x1, 0, 0, 0, 0, 0, 0 };
const uint32_t TOR_ISXDIGIT_TABLE[8] =
  { 0, 0x3ff0000, 0x7e, 0x7e, 0, 0, 0, 0 };
const uint32_t TOR_ISDIGIT_TABLE[8] = { 0, 0x3ff0000, 0, 0, 0, 0, 0, 0 };
const uint32_t TOR_ISPRINT_TABLE[8] =
  { 0, 0xffffffff, 0xffffffff, 0x7fffffff, 0, 0, 0, 0x0 };
const uint32_t TOR_ISUPPER_TABLE[8] = { 0, 0, 0x7fffffe, 0, 0, 0, 0, 0 };
const uint32_t TOR_ISLOWER_TABLE[8] = { 0, 0, 0, 0x7fffffe, 0, 0, 0, 0 };

/** Upper-casing and lowercasing tables to map characters to upper/lowercase
 * equivalents.  Used by tor_toupper() and tor_tolower(). */
/**@{*/
const uint8_t TOR_TOUPPER_TABLE[256] = {
  0,1,2,3,4,5,6,7,8,9,10,11,12,13,14,15,
  16,17,18,19,20,21,22,23,24,25,26,27,28,29,30,31,
  32,33,34,35,36,37,38,39,40,41,42,43,44,45,46,47,
  48,49,50,51,52,53,54,55,56,57,58,59,60,61,62,63,
  64,65,66,67,68,69,70,71,72,73,74,75,76,77,78,79,
  80,81,82,83,84,85,86,87,88,89,90,91,92,93,94,95,
  96,65,66,67,68,69,70,71,72,73,74,75,76,77,78,79,
  80,81,82,83,84,85,86,87,88,89,90,123,124,125,126,127,
  128,129,130,131,132,133,134,135,136,137,138,139,140,141,142,143,
  144,145,146,147,148,149,150,151,152,153,154,155,156,157,158,159,
  160,161,162,163,164,165,166,167,168,169,170,171,172,173,174,175,
  176,177,178,179,180,181,182,183,184,185,186,187,188,189,190,191,
  192,193,194,195,196,197,198,199,200,201,202,203,204,205,206,207,
  208,209,210,211,212,213,214,215,216,217,218,219,220,221,222,223,
  224,225,226,227,228,229,230,231,232,233,234,235,236,237,238,239,
  240,241,242,243,244,245,246,247,248,249,250,251,252,253,254,255,
};
const uint8_t TOR_TOLOWER_TABLE[256] = {
  0,1,2,3,4,5,6,7,8,9,10,11,12,13,14,15,
  16,17,18,19,20,21,22,23,24,25,26,27,28,29,30,31,
  32,33,34,35,36,37,38,39,40,41,42,43,44,45,46,47,
  48,49,50,51,52,53,54,55,56,57,58,59,60,61,62,63,
  64,97,98,99,100,101,102,103,104,105,106,107,108,109,110,111,
  112,113,114,115,116,117,118,119,120,121,122,91,92,93,94,95,
  96,97,98,99,100,101,102,103,104,105,106,107,108,109,110,111,
  112,113,114,115,116,117,118,119,120,121,122,123,124,125,126,127,
  128,129,130,131,132,133,134,135,136,137,138,139,140,141,142,143,
  144,145,146,147,148,149,150,151,152,153,154,155,156,157,158,159,
  160,161,162,163,164,165,166,167,168,169,170,171,172,173,174,175,
  176,177,178,179,180,181,182,183,184,185,186,187,188,189,190,191,
  192,193,194,195,196,197,198,199,200,201,202,203,204,205,206,207,
  208,209,210,211,212,213,214,215,216,217,218,219,220,221,222,223,
  224,225,226,227,228,229,230,231,232,233,234,235,236,237,238,239,
  240,241,242,243,244,245,246,247,248,249,250,251,252,253,254,255,
};
/**@}*/

/** Helper for tor_strtok_r_impl: Advances cp past all characters in
 * <b>sep</b>, and returns its new value. */
static char *
strtok_helper(char *cp, const char *sep)
{
  if (sep[1]) {
    while (*cp && strchr(sep, *cp))
      ++cp;
  } else {
    while (*cp && *cp == *sep)
      ++cp;
  }
  return cp;
}

/** Implementation of strtok_r for platforms whose coders haven't figured out
 * how to write one.  Hey, retrograde libc developers!  You can use this code
 * here for free! */
char *
tor_strtok_r_impl(char *str, const char *sep, char **lasts)
{
  char *cp, *start;
  tor_assert(*sep);
  if (str) {
    str = strtok_helper(str, sep);
    if (!*str)
      return NULL;
    start = cp = *lasts = str;
  } else if (!*lasts || !**lasts) {
    return NULL;
  } else {
    start = cp = *lasts;
  }

  if (sep[1]) {
    while (*cp && !strchr(sep, *cp))
      ++cp;
  } else {
    cp = strchr(cp, *sep);
  }

  if (!cp || !*cp) {
    *lasts = NULL;
  } else {
    *cp++ = '\0';
    *lasts = strtok_helper(cp, sep);
  }
  return start;
}

#ifdef _WIN32
/** Take a filename and return a pointer to its final element.  This
 * function is called on __FILE__ to fix a MSVC nit where __FILE__
 * contains the full path to the file.  This is bad, because it
 * confuses users to find the home directory of the person who
 * compiled the binary in their warning messages.
 */
const char *
tor_fix_source_file(const char *fname)
{
  const char *cp1, *cp2, *r;
  cp1 = strrchr(fname, '/');
  cp2 = strrchr(fname, '\\');
  if (cp1 && cp2) {
    r = (cp1<cp2)?(cp2+1):(cp1+1);
  } else if (cp1) {
    r = cp1+1;
  } else if (cp2) {
    r = cp2+1;
  } else {
    r = fname;
  }
  return r;
}
#endif /* defined(_WIN32) */

/**
 * Read a 16-bit value beginning at <b>cp</b>.  Equivalent to
 * *(uint16_t*)(cp), but will not cause segfaults on platforms that forbid
 * unaligned memory access.
 */
uint16_t
get_uint16(const void *cp)
{
  uint16_t v;
  memcpy(&v,cp,2);
  return v;
}
/**
 * Read a 32-bit value beginning at <b>cp</b>.  Equivalent to
 * *(uint32_t*)(cp), but will not cause segfaults on platforms that forbid
 * unaligned memory access.
 */
uint32_t
get_uint32(const void *cp)
{
  uint32_t v;
  memcpy(&v,cp,4);
  return v;
}
/**
 * Read a 64-bit value beginning at <b>cp</b>.  Equivalent to
 * *(uint64_t*)(cp), but will not cause segfaults on platforms that forbid
 * unaligned memory access.
 */
uint64_t
get_uint64(const void *cp)
{
  uint64_t v;
  memcpy(&v,cp,8);
  return v;
}

/**
 * Set a 16-bit value beginning at <b>cp</b> to <b>v</b>. Equivalent to
 * *(uint16_t*)(cp) = v, but will not cause segfaults on platforms that forbid
 * unaligned memory access. */
void
set_uint16(void *cp, uint16_t v)
{
  memcpy(cp,&v,2);
}
/**
 * Set a 32-bit value beginning at <b>cp</b> to <b>v</b>. Equivalent to
 * *(uint32_t*)(cp) = v, but will not cause segfaults on platforms that forbid
 * unaligned memory access. */
void
set_uint32(void *cp, uint32_t v)
{
  memcpy(cp,&v,4);
}
/**
 * Set a 64-bit value beginning at <b>cp</b> to <b>v</b>. Equivalent to
 * *(uint64_t*)(cp) = v, but will not cause segfaults on platforms that forbid
 * unaligned memory access. */
void
set_uint64(void *cp, uint64_t v)
{
  memcpy(cp,&v,8);
}

/**
 * Rename the file <b>from</b> to the file <b>to</b>.  On Unix, this is
 * the same as rename(2).  On windows, this removes <b>to</b> first if
 * it already exists.
 * Returns 0 on success.  Returns -1 and sets errno on failure.
 */
int
replace_file(const char *from, const char *to)
{
#ifndef _WIN32
  return tor_rename(from, to);
#else
  switch (file_status(to))
    {
    case FN_NOENT:
      break;
    case FN_FILE:
    case FN_EMPTY:
      if (unlink(to)) return -1;
      break;
    case FN_ERROR:
      return -1;
    case FN_DIR:
      errno = EISDIR;
      return -1;
    }
  return tor_rename(from,to);
#endif /* !defined(_WIN32) */
}

/** Change <b>fname</b>'s modification time to now. */
int
touch_file(const char *fname)
{
  if (utime(fname, NULL)!=0)
    return -1;
  return 0;
}

/** Represents a lockfile on which we hold the lock. */
struct tor_lockfile_t {
  /** Name of the file */
  char *filename;
  /** File descriptor used to hold the file open */
  int fd;
};

/** Try to get a lock on the lockfile <b>filename</b>, creating it as
 * necessary.  If someone else has the lock and <b>blocking</b> is true,
 * wait until the lock is available.  Otherwise return immediately whether
 * we succeeded or not.
 *
 * Set *<b>locked_out</b> to true if somebody else had the lock, and to false
 * otherwise.
 *
 * Return a <b>tor_lockfile_t</b> on success, NULL on failure.
 *
 * (Implementation note: because we need to fall back to fcntl on some
 *  platforms, these locks are per-process, not per-thread.  If you want
 *  to do in-process locking, use tor_mutex_t like a normal person.
 *  On Windows, when <b>blocking</b> is true, the maximum time that
 *  is actually waited is 10 seconds, after which NULL is returned
 *  and <b>locked_out</b> is set to 1.)
 */
tor_lockfile_t *
tor_lockfile_lock(const char *filename, int blocking, int *locked_out)
{
  tor_lockfile_t *result;
  int fd;
  *locked_out = 0;

  log_info(LD_FS, "Locking \"%s\"", filename);
  fd = tor_open_cloexec(filename, O_RDWR|O_CREAT|O_TRUNC, 0600);
  if (fd < 0) {
    log_warn(LD_FS,"Couldn't open \"%s\" for locking: %s", filename,
             strerror(errno));
    return NULL;
  }

#ifdef _WIN32
  _lseek(fd, 0, SEEK_SET);
  if (_locking(fd, blocking ? _LK_LOCK : _LK_NBLCK, 1) < 0) {
    if (errno != EACCES && errno != EDEADLOCK)
      log_warn(LD_FS,"Couldn't lock \"%s\": %s", filename, strerror(errno));
    else
      *locked_out = 1;
    close(fd);
    return NULL;
  }
#elif defined(HAVE_FLOCK)
  if (flock(fd, LOCK_EX|(blocking ? 0 : LOCK_NB)) < 0) {
    if (errno != EWOULDBLOCK)
      log_warn(LD_FS,"Couldn't lock \"%s\": %s", filename, strerror(errno));
    else
      *locked_out = 1;
    close(fd);
    return NULL;
  }
#else
  {
    struct flock lock;
    memset(&lock, 0, sizeof(lock));
    lock.l_type = F_WRLCK;
    lock.l_whence = SEEK_SET;
    if (fcntl(fd, blocking ? F_SETLKW : F_SETLK, &lock) < 0) {
      if (errno != EACCES && errno != EAGAIN)
        log_warn(LD_FS, "Couldn't lock \"%s\": %s", filename, strerror(errno));
      else
        *locked_out = 1;
      close(fd);
      return NULL;
    }
  }
#endif /* defined(_WIN32) || ... */

  result = tor_malloc(sizeof(tor_lockfile_t));
  result->filename = tor_strdup(filename);
  result->fd = fd;
  return result;
}

/** Release the lock held as <b>lockfile</b>. */
void
tor_lockfile_unlock(tor_lockfile_t *lockfile)
{
  tor_assert(lockfile);

  log_info(LD_FS, "Unlocking \"%s\"", lockfile->filename);
#ifdef _WIN32
  _lseek(lockfile->fd, 0, SEEK_SET);
  if (_locking(lockfile->fd, _LK_UNLCK, 1) < 0) {
    log_warn(LD_FS,"Error unlocking \"%s\": %s", lockfile->filename,
             strerror(errno));
  }
#elif defined(HAVE_FLOCK)
  if (flock(lockfile->fd, LOCK_UN) < 0) {
    log_warn(LD_FS, "Error unlocking \"%s\": %s", lockfile->filename,
             strerror(errno));
  }
#else
  /* Closing the lockfile is sufficient. */
#endif /* defined(_WIN32) || ... */

  close(lockfile->fd);
  lockfile->fd = -1;
  tor_free(lockfile->filename);
  tor_free(lockfile);
}

/** @{ */
/** Some old versions of Unix didn't define constants for these values,
 * and instead expect you to say 0, 1, or 2. */
#ifndef SEEK_SET
#define SEEK_SET 0
#endif
#ifndef SEEK_CUR
#define SEEK_CUR 1
#endif
#ifndef SEEK_END
#define SEEK_END 2
#endif
/** @} */

/** Return the position of <b>fd</b> with respect to the start of the file. */
off_t
tor_fd_getpos(int fd)
{
#ifdef _WIN32
  return (off_t) _lseek(fd, 0, SEEK_CUR);
#else
  return (off_t) lseek(fd, 0, SEEK_CUR);
#endif
}

/** Move <b>fd</b> to the end of the file. Return -1 on error, 0 on success.
 * If the file is a pipe, do nothing and succeed.
 **/
int
tor_fd_seekend(int fd)
{
#ifdef _WIN32
  return _lseek(fd, 0, SEEK_END) < 0 ? -1 : 0;
#else
  off_t rc = lseek(fd, 0, SEEK_END) < 0 ? -1 : 0;
#ifdef ESPIPE
  /* If we get an error and ESPIPE, then it's a pipe or a socket of a fifo:
   * no need to worry. */
  if (rc < 0 && errno == ESPIPE)
    rc = 0;
#endif /* defined(ESPIPE) */
  return (rc < 0) ? -1 : 0;
#endif /* defined(_WIN32) */
}

/** Move <b>fd</b> to position <b>pos</b> in the file. Return -1 on error, 0
 * on success. */
int
tor_fd_setpos(int fd, off_t pos)
{
#ifdef _WIN32
  return _lseek(fd, pos, SEEK_SET) < 0 ? -1 : 0;
#else
  return lseek(fd, pos, SEEK_SET) < 0 ? -1 : 0;
#endif
}

/** Replacement for ftruncate(fd, 0): move to the front of the file and remove
 * all the rest of the file. Return -1 on error, 0 on success. */
int
tor_ftruncate(int fd)
{
  /* Rumor has it that some versions of ftruncate do not move the file pointer.
   */
  if (tor_fd_setpos(fd, 0) < 0)
    return -1;

#ifdef _WIN32
  return _chsize(fd, 0);
#else
  return ftruncate(fd, 0);
#endif
}

#undef DEBUG_SOCKET_COUNTING
#ifdef DEBUG_SOCKET_COUNTING
/** A bitarray of all fds that should be passed to tor_socket_close(). Only
 * used if DEBUG_SOCKET_COUNTING is defined. */
static bitarray_t *open_sockets = NULL;
/** The size of <b>open_sockets</b>, in bits. */
static int max_socket = -1;
#endif /* defined(DEBUG_SOCKET_COUNTING) */

/** Count of number of sockets currently open.  (Undercounts sockets opened by
 * eventdns and libevent.) */
static int n_sockets_open = 0;

/** Mutex to protect open_sockets, max_socket, and n_sockets_open. */
static tor_mutex_t *socket_accounting_mutex = NULL;

/** Helper: acquire the socket accounting lock. */
static inline void
socket_accounting_lock(void)
{
  if (PREDICT_UNLIKELY(!socket_accounting_mutex))
    socket_accounting_mutex = tor_mutex_new();
  tor_mutex_acquire(socket_accounting_mutex);
}

/** Helper: release the socket accounting lock. */
static inline void
socket_accounting_unlock(void)
{
  tor_mutex_release(socket_accounting_mutex);
}

/** As close(), but guaranteed to work for sockets across platforms (including
 * Windows, where close()ing a socket doesn't work.  Returns 0 on success and
 * the socket error code on failure. */
int
tor_close_socket_simple(tor_socket_t s)
{
  int r = 0;

  /* On Windows, you have to call close() on fds returned by open(),
  * and closesocket() on fds returned by socket().  On Unix, everything
  * gets close()'d.  We abstract this difference by always using
  * tor_close_socket to close sockets, and always using close() on
  * files.
  */
  #if defined(_WIN32)
    r = closesocket(s);
  #else
    r = close(s);
  #endif

  if (r != 0) {
    int err = tor_socket_errno(-1);
    log_info(LD_NET, "Close returned an error: %s", tor_socket_strerror(err));
    return err;
  }

  return r;
}

/** As tor_close_socket_simple(), but keeps track of the number
 * of open sockets. Returns 0 on success, -1 on failure. */
MOCK_IMPL(int,
tor_close_socket,(tor_socket_t s))
{
  int r = tor_close_socket_simple(s);

  socket_accounting_lock();
#ifdef DEBUG_SOCKET_COUNTING
  if (s > max_socket || ! bitarray_is_set(open_sockets, s)) {
    log_warn(LD_BUG, "Closing a socket (%d) that wasn't returned by tor_open_"
             "socket(), or that was already closed or something.", s);
  } else {
    tor_assert(open_sockets && s <= max_socket);
    bitarray_clear(open_sockets, s);
  }
#endif /* defined(DEBUG_SOCKET_COUNTING) */
  if (r == 0) {
    --n_sockets_open;
  } else {
#ifdef _WIN32
    if (r != WSAENOTSOCK)
      --n_sockets_open;
#else
    if (r != EBADF)
      --n_sockets_open; // LCOV_EXCL_LINE -- EIO and EINTR too hard to force.
#endif /* defined(_WIN32) */
    r = -1;
  }

  tor_assert_nonfatal(n_sockets_open >= 0);
  socket_accounting_unlock();
  return r;
}

/** @{ */
#ifdef DEBUG_SOCKET_COUNTING
/** Helper: if DEBUG_SOCKET_COUNTING is enabled, remember that <b>s</b> is
 * now an open socket. */
static inline void
mark_socket_open(tor_socket_t s)
{
  /* XXXX This bitarray business will NOT work on windows: sockets aren't
     small ints there. */
  if (s > max_socket) {
    if (max_socket == -1) {
      open_sockets = bitarray_init_zero(s+128);
      max_socket = s+128;
    } else {
      open_sockets = bitarray_expand(open_sockets, max_socket, s+128);
      max_socket = s+128;
    }
  }
  if (bitarray_is_set(open_sockets, s)) {
    log_warn(LD_BUG, "I thought that %d was already open, but socket() just "
             "gave it to me!", s);
  }
  bitarray_set(open_sockets, s);
}
#else /* !(defined(DEBUG_SOCKET_COUNTING)) */
#define mark_socket_open(s) STMT_NIL
#endif /* defined(DEBUG_SOCKET_COUNTING) */
/** @} */

/** As socket(), but counts the number of open sockets. */
MOCK_IMPL(tor_socket_t,
tor_open_socket,(int domain, int type, int protocol))
{
  return tor_open_socket_with_extensions(domain, type, protocol, 1, 0);
}

/** Mockable wrapper for connect(). */
MOCK_IMPL(tor_socket_t,
tor_connect_socket,(tor_socket_t sock, const struct sockaddr *address,
                     socklen_t address_len))
{
  return connect(sock,address,address_len);
}

/** As socket(), but creates a nonblocking socket and
 * counts the number of open sockets. */
tor_socket_t
tor_open_socket_nonblocking(int domain, int type, int protocol)
{
  return tor_open_socket_with_extensions(domain, type, protocol, 1, 1);
}

/** As socket(), but counts the number of open sockets and handles
 * socket creation with either of SOCK_CLOEXEC and SOCK_NONBLOCK specified.
 * <b>cloexec</b> and <b>nonblock</b> should be either 0 or 1 to indicate
 * if the corresponding extension should be used.*/
tor_socket_t
tor_open_socket_with_extensions(int domain, int type, int protocol,
                                int cloexec, int nonblock)
{
  tor_socket_t s;

  /* We are about to create a new file descriptor so make sure we have
   * enough of them. */
  if (get_n_open_sockets() >= max_sockets - 1) {
#ifdef _WIN32
    WSASetLastError(WSAEMFILE);
#else
    errno = EMFILE;
#endif
    return TOR_INVALID_SOCKET;
  }

#if defined(SOCK_CLOEXEC) && defined(SOCK_NONBLOCK)
  int ext_flags = (cloexec ? SOCK_CLOEXEC : 0) |
                  (nonblock ? SOCK_NONBLOCK : 0);
  s = socket(domain, type|ext_flags, protocol);
  if (SOCKET_OK(s))
    goto socket_ok;
  /* If we got an error, see if it is EINVAL. EINVAL might indicate that,
   * even though we were built on a system with SOCK_CLOEXEC and SOCK_NONBLOCK
   * support, we are running on one without. */
  if (errno != EINVAL)
    return s;
#endif /* defined(SOCK_CLOEXEC) && defined(SOCK_NONBLOCK) */

  s = socket(domain, type, protocol);
  if (! SOCKET_OK(s))
    return s;

#if defined(FD_CLOEXEC)
  if (cloexec) {
    if (fcntl(s, F_SETFD, FD_CLOEXEC) == -1) {
      log_warn(LD_FS,"Couldn't set FD_CLOEXEC: %s", strerror(errno));
      tor_close_socket_simple(s);
      return TOR_INVALID_SOCKET;
    }
  }
#else /* !(defined(FD_CLOEXEC)) */
  (void)cloexec;
#endif /* defined(FD_CLOEXEC) */

  if (nonblock) {
    if (set_socket_nonblocking(s) == -1) {
      tor_close_socket_simple(s);
      return TOR_INVALID_SOCKET;
    }
  }

  goto socket_ok; /* So that socket_ok will not be unused. */

 socket_ok:
  socket_accounting_lock();
  ++n_sockets_open;
  mark_socket_open(s);
  socket_accounting_unlock();
  return s;
}

/** As accept(), but counts the number of open sockets. */
tor_socket_t
tor_accept_socket(tor_socket_t sockfd, struct sockaddr *addr, socklen_t *len)
{
  return tor_accept_socket_with_extensions(sockfd, addr, len, 1, 0);
}

/** As accept(), but returns a nonblocking socket and
 * counts the number of open sockets. */
tor_socket_t
tor_accept_socket_nonblocking(tor_socket_t sockfd, struct sockaddr *addr,
                              socklen_t *len)
{
  return tor_accept_socket_with_extensions(sockfd, addr, len, 1, 1);
}

/** As accept(), but counts the number of open sockets and handles
 * socket creation with either of SOCK_CLOEXEC and SOCK_NONBLOCK specified.
 * <b>cloexec</b> and <b>nonblock</b> should be either 0 or 1 to indicate
 * if the corresponding extension should be used.*/
tor_socket_t
tor_accept_socket_with_extensions(tor_socket_t sockfd, struct sockaddr *addr,
                                 socklen_t *len, int cloexec, int nonblock)
{
  tor_socket_t s;

  /* We are about to create a new file descriptor so make sure we have
   * enough of them. */
  if (get_n_open_sockets() >= max_sockets - 1) {
#ifdef _WIN32
    WSASetLastError(WSAEMFILE);
#else
    errno = EMFILE;
#endif
    return TOR_INVALID_SOCKET;
  }

#if defined(HAVE_ACCEPT4) && defined(SOCK_CLOEXEC) \
  && defined(SOCK_NONBLOCK)
  int ext_flags = (cloexec ? SOCK_CLOEXEC : 0) |
                  (nonblock ? SOCK_NONBLOCK : 0);
  s = accept4(sockfd, addr, len, ext_flags);
  if (SOCKET_OK(s))
    goto socket_ok;
  /* If we got an error, see if it is ENOSYS. ENOSYS indicates that,
   * even though we were built on a system with accept4 support, we
   * are running on one without. Also, check for EINVAL, which indicates that
   * we are missing SOCK_CLOEXEC/SOCK_NONBLOCK support. */
  if (errno != EINVAL && errno != ENOSYS)
    return s;
#endif /* defined(HAVE_ACCEPT4) && defined(SOCK_CLOEXEC) ... */

  s = accept(sockfd, addr, len);
  if (!SOCKET_OK(s))
    return s;

#if defined(FD_CLOEXEC)
  if (cloexec) {
    if (fcntl(s, F_SETFD, FD_CLOEXEC) == -1) {
      log_warn(LD_NET, "Couldn't set FD_CLOEXEC: %s", strerror(errno));
      tor_close_socket_simple(s);
      return TOR_INVALID_SOCKET;
    }
  }
#else /* !(defined(FD_CLOEXEC)) */
  (void)cloexec;
#endif /* defined(FD_CLOEXEC) */

  if (nonblock) {
    if (set_socket_nonblocking(s) == -1) {
      tor_close_socket_simple(s);
      return TOR_INVALID_SOCKET;
    }
  }

  goto socket_ok; /* So that socket_ok will not be unused. */

 socket_ok:
  socket_accounting_lock();
  ++n_sockets_open;
  mark_socket_open(s);
  socket_accounting_unlock();
  return s;
}

/** Return the number of sockets we currently have opened. */
int
get_n_open_sockets(void)
{
  int n;
  socket_accounting_lock();
  n = n_sockets_open;
  socket_accounting_unlock();
  return n;
}

/** Mockable wrapper for getsockname(). */
MOCK_IMPL(int,
tor_getsockname,(tor_socket_t sock, struct sockaddr *address,
                 socklen_t *address_len))
{
   return getsockname(sock, address, address_len);
}

/** Turn <b>socket</b> into a nonblocking socket. Return 0 on success, -1
 * on failure.
 */
int
set_socket_nonblocking(tor_socket_t sock)
{
#if defined(_WIN32)
  unsigned long nonblocking = 1;
  ioctlsocket(sock, FIONBIO, (unsigned long*) &nonblocking);
#else
  int flags;

  flags = fcntl(sock, F_GETFL, 0);
  if (flags == -1) {
    log_warn(LD_NET, "Couldn't get file status flags: %s", strerror(errno));
    return -1;
  }
  flags |= O_NONBLOCK;
  if (fcntl(sock, F_SETFL, flags) == -1) {
    log_warn(LD_NET, "Couldn't set file status flags: %s", strerror(errno));
    return -1;
  }
#endif /* defined(_WIN32) */

  return 0;
}

/**
 * Allocate a pair of connected sockets.  (Like socketpair(family,
 * type,protocol,fd), but works on systems that don't have
 * socketpair.)
 *
 * Currently, only (AF_UNIX, SOCK_STREAM, 0) sockets are supported.
 *
 * Note that on systems without socketpair, this call will fail if
 * localhost is inaccessible (for example, if the networking
 * stack is down). And even if it succeeds, the socket pair will not
 * be able to read while localhost is down later (the socket pair may
 * even close, depending on OS-specific timeouts).
 *
 * Returns 0 on success and -errno on failure; do not rely on the value
 * of errno or WSAGetLastError().
 **/
/* It would be nicer just to set errno, but that won't work for windows. */
int
tor_socketpair(int family, int type, int protocol, tor_socket_t fd[2])
{
//don't use win32 socketpairs (they are always bad)
#if defined(HAVE_SOCKETPAIR) && !defined(_WIN32)
  int r;

#ifdef SOCK_CLOEXEC
  r = socketpair(family, type|SOCK_CLOEXEC, protocol, fd);
  if (r == 0)
    goto sockets_ok;
  /* If we got an error, see if it is EINVAL. EINVAL might indicate that,
   * even though we were built on a system with SOCK_CLOEXEC support, we
   * are running on one without. */
  if (errno != EINVAL)
    return -errno;
#endif /* defined(SOCK_CLOEXEC) */

  r = socketpair(family, type, protocol, fd);
  if (r < 0)
    return -errno;

#if defined(FD_CLOEXEC)
  if (SOCKET_OK(fd[0])) {
    r = fcntl(fd[0], F_SETFD, FD_CLOEXEC);
    if (r == -1) {
      close(fd[0]);
      close(fd[1]);
      return -errno;
    }
  }
  if (SOCKET_OK(fd[1])) {
    r = fcntl(fd[1], F_SETFD, FD_CLOEXEC);
    if (r == -1) {
      close(fd[0]);
      close(fd[1]);
      return -errno;
    }
  }
#endif /* defined(FD_CLOEXEC) */
  goto sockets_ok; /* So that sockets_ok will not be unused. */

 sockets_ok:
  socket_accounting_lock();
  if (SOCKET_OK(fd[0])) {
    ++n_sockets_open;
    mark_socket_open(fd[0]);
  }
  if (SOCKET_OK(fd[1])) {
    ++n_sockets_open;
    mark_socket_open(fd[1]);
  }
  socket_accounting_unlock();

  return 0;
#else /* !(defined(HAVE_SOCKETPAIR) && !defined(_WIN32)) */
  return tor_ersatz_socketpair(family, type, protocol, fd);
#endif /* defined(HAVE_SOCKETPAIR) && !defined(_WIN32) */
}

#ifdef NEED_ERSATZ_SOCKETPAIR

static inline socklen_t
SIZEOF_SOCKADDR(int domain)
{
  switch (domain) {
    case AF_INET:
      return sizeof(struct sockaddr_in);
    case AF_INET6:
      return sizeof(struct sockaddr_in6);
    default:
      return 0;
  }
}

/**
 * Helper used to implement socketpair on systems that lack it, by
 * making a direct connection to localhost.
 */
STATIC int
tor_ersatz_socketpair(int family, int type, int protocol, tor_socket_t fd[2])
{
    /* This socketpair does not work when localhost is down. So
     * it's really not the same thing at all. But it's close enough
     * for now, and really, when localhost is down sometimes, we
     * have other problems too.
     */
    tor_socket_t listener = TOR_INVALID_SOCKET;
    tor_socket_t connector = TOR_INVALID_SOCKET;
    tor_socket_t acceptor = TOR_INVALID_SOCKET;
    tor_addr_t listen_tor_addr;
    struct sockaddr_storage connect_addr_ss, listen_addr_ss;
    struct sockaddr *listen_addr = (struct sockaddr *) &listen_addr_ss;
    uint16_t listen_port = 0;
    tor_addr_t connect_tor_addr;
    uint16_t connect_port = 0;
    struct sockaddr *connect_addr = (struct sockaddr *) &connect_addr_ss;
    socklen_t size;
    int saved_errno = -1;
    int ersatz_domain = AF_INET;

    memset(&connect_tor_addr, 0, sizeof(connect_tor_addr));
    memset(&connect_addr_ss, 0, sizeof(connect_addr_ss));
    memset(&listen_tor_addr, 0, sizeof(listen_tor_addr));
    memset(&listen_addr_ss, 0, sizeof(listen_addr_ss));

    if (protocol
#ifdef AF_UNIX
        || family != AF_UNIX
#endif
        ) {
#ifdef _WIN32
      return -WSAEAFNOSUPPORT;
#else
      return -EAFNOSUPPORT;
#endif
    }
    if (!fd) {
      return -EINVAL;
    }

    listener = tor_open_socket(ersatz_domain, type, 0);
    if (!SOCKET_OK(listener)) {
      int first_errno = tor_socket_errno(-1);
      if (first_errno == SOCK_ERRNO(EPROTONOSUPPORT)
          && ersatz_domain == AF_INET) {
        /* Assume we're on an IPv6-only system */
        ersatz_domain = AF_INET6;
        listener = tor_open_socket(ersatz_domain, type, 0);
        if (!SOCKET_OK(listener)) {
          /* Keep the previous behaviour, which was to return the IPv4 error.
           * (This may be less informative on IPv6-only systems.)
           * XX/teor - is there a better way to decide which errno to return?
           * (I doubt we care much either way, once there is an error.)
           */
          return -first_errno;
        }
      }
    }
    /* If there is no 127.0.0.1 or ::1, this will and must fail. Otherwise, we
     * risk exposing a socketpair on a routable IP address. (Some BSD jails
     * use a routable address for localhost. Fortunately, they have the real
     * AF_UNIX socketpair.) */
    if (ersatz_domain == AF_INET) {
      tor_addr_from_ipv4h(&listen_tor_addr, INADDR_LOOPBACK);
    } else {
      tor_addr_parse(&listen_tor_addr, "[::1]");
    }
    tor_assert(tor_addr_is_loopback(&listen_tor_addr));
    size = tor_addr_to_sockaddr(&listen_tor_addr,
                         0 /* kernel chooses port.  */,
                         listen_addr,
                         sizeof(listen_addr_ss));
    if (bind(listener, listen_addr, size) == -1)
      goto tidy_up_and_fail;
    if (listen(listener, 1) == -1)
      goto tidy_up_and_fail;

    connector = tor_open_socket(ersatz_domain, type, 0);
    if (!SOCKET_OK(connector))
      goto tidy_up_and_fail;
    /* We want to find out the port number to connect to.  */
    size = sizeof(connect_addr_ss);
    if (getsockname(listener, connect_addr, &size) == -1)
      goto tidy_up_and_fail;
    if (size != SIZEOF_SOCKADDR (connect_addr->sa_family))
      goto abort_tidy_up_and_fail;
    if (connect(connector, connect_addr, size) == -1)
      goto tidy_up_and_fail;

    size = sizeof(listen_addr_ss);
    acceptor = tor_accept_socket(listener, listen_addr, &size);
    if (!SOCKET_OK(acceptor))
      goto tidy_up_and_fail;
    if (size != SIZEOF_SOCKADDR(listen_addr->sa_family))
      goto abort_tidy_up_and_fail;
    /* Now check we are talking to ourself by matching port and host on the
       two sockets.  */
    if (getsockname(connector, connect_addr, &size) == -1)
      goto tidy_up_and_fail;
    /* Set *_tor_addr and *_port to the address and port that was used */
    tor_addr_from_sockaddr(&listen_tor_addr, listen_addr, &listen_port);
    tor_addr_from_sockaddr(&connect_tor_addr, connect_addr, &connect_port);
    if (size != SIZEOF_SOCKADDR (connect_addr->sa_family)
        || tor_addr_compare(&listen_tor_addr, &connect_tor_addr, CMP_SEMANTIC)
        || listen_port != connect_port) {
      goto abort_tidy_up_and_fail;
    }
    tor_close_socket(listener);
    fd[0] = connector;
    fd[1] = acceptor;

    return 0;

  abort_tidy_up_and_fail:
#ifdef _WIN32
    saved_errno = WSAECONNABORTED;
#else
    saved_errno = ECONNABORTED; /* I hope this is portable and appropriate.  */
#endif
  tidy_up_and_fail:
    if (saved_errno < 0)
      saved_errno = errno;
    if (SOCKET_OK(listener))
      tor_close_socket(listener);
    if (SOCKET_OK(connector))
      tor_close_socket(connector);
    if (SOCKET_OK(acceptor))
      tor_close_socket(acceptor);
    return -saved_errno;
}

#undef SIZEOF_SOCKADDR

#endif /* defined(NEED_ERSATZ_SOCKETPAIR) */

/* Return the maximum number of allowed sockets. */
int
get_max_sockets(void)
{
  return max_sockets;
}

/** Number of extra file descriptors to keep in reserve beyond those that we
 * tell Tor it's allowed to use. */
#define ULIMIT_BUFFER 32 /* keep 32 extra fd's beyond ConnLimit_ */

/** Learn the maximum allowed number of file descriptors, and tell the
 * system we want to use up to that number. (Some systems have a low soft
 * limit, and let us set it higher.)  We compute this by finding the largest
 * number that we can use.
 *
 * If the limit is below the reserved file descriptor value (ULIMIT_BUFFER),
 * return -1 and <b>max_out</b> is untouched.
 *
 * If we can't find a number greater than or equal to <b>limit</b>, then we
 * fail by returning -1 and <b>max_out</b> is untouched.
 *
 * If we are unable to set the limit value because of setrlimit() failing,
 * return -1 and <b>max_out</b> is set to the current maximum value returned
 * by getrlimit().
 *
 * Otherwise, return 0 and store the maximum we found inside <b>max_out</b>
 * and set <b>max_sockets</b> with that value as well.*/
int
set_max_file_descriptors(rlim_t limit, int *max_out)
{
  if (limit < ULIMIT_BUFFER) {
    log_warn(LD_CONFIG,
             "ConnLimit must be at least %d. Failing.", ULIMIT_BUFFER);
    return -1;
  }

  /* Define some maximum connections values for systems where we cannot
   * automatically determine a limit. Re Cygwin, see
   * http://archives.seul.org/or/talk/Aug-2006/msg00210.html
   * For an iPhone, 9999 should work. For Windows and all other unknown
   * systems we use 15000 as the default. */
#ifndef HAVE_GETRLIMIT
#if defined(CYGWIN) || defined(__CYGWIN__)
  const char *platform = "Cygwin";
  const unsigned long MAX_CONNECTIONS = 3200;
#elif defined(_WIN32)
  const char *platform = "Windows";
  const unsigned long MAX_CONNECTIONS = 15000;
#else
  const char *platform = "unknown platforms with no getrlimit()";
  const unsigned long MAX_CONNECTIONS = 15000;
#endif /* defined(CYGWIN) || defined(__CYGWIN__) || ... */
  log_fn(LOG_INFO, LD_NET,
         "This platform is missing getrlimit(). Proceeding.");
  if (limit > MAX_CONNECTIONS) {
    log_warn(LD_CONFIG,
             "We do not support more than %lu file descriptors "
             "on %s. Tried to raise to %lu.",
             (unsigned long)MAX_CONNECTIONS, platform, (unsigned long)limit);
    return -1;
  }
  limit = MAX_CONNECTIONS;
#else /* !(!defined(HAVE_GETRLIMIT)) */
  struct rlimit rlim;

  if (getrlimit(RLIMIT_NOFILE, &rlim) != 0) {
    log_warn(LD_NET, "Could not get maximum number of file descriptors: %s",
             strerror(errno));
    return -1;
  }
  if (rlim.rlim_max < limit) {
    log_warn(LD_CONFIG,"We need %lu file descriptors available, and we're "
             "limited to %lu. Please change your ulimit -n.",
             (unsigned long)limit, (unsigned long)rlim.rlim_max);
    return -1;
  }

  if (rlim.rlim_max > rlim.rlim_cur) {
    log_info(LD_NET,"Raising max file descriptors from %lu to %lu.",
             (unsigned long)rlim.rlim_cur, (unsigned long)rlim.rlim_max);
  }
  /* Set the current limit value so if the attempt to set the limit to the
   * max fails at least we'll have a valid value of maximum sockets. */
  *max_out = max_sockets = (int)rlim.rlim_cur - ULIMIT_BUFFER;
  rlim.rlim_cur = rlim.rlim_max;

  if (setrlimit(RLIMIT_NOFILE, &rlim) != 0) {
    int bad = 1;
#ifdef OPEN_MAX
    uint64_t try_limit = OPEN_MAX - ULIMIT_BUFFER;
    if (errno == EINVAL && try_limit < (uint64_t) rlim.rlim_cur) {
      /* On some platforms, OPEN_MAX is the real limit, and getrlimit() is
       * full of nasty lies.  I'm looking at you, OSX 10.5.... */
      rlim.rlim_cur = try_limit;
      if (setrlimit(RLIMIT_NOFILE, &rlim) == 0) {
        if (rlim.rlim_cur < (rlim_t)limit) {
          log_warn(LD_CONFIG, "We are limited to %lu file descriptors by "
                   "OPEN_MAX (%lu), and ConnLimit is %lu.  Changing "
                   "ConnLimit; sorry.",
                   (unsigned long)try_limit, (unsigned long)OPEN_MAX,
                   (unsigned long)limit);
        } else {
          log_info(LD_CONFIG, "Dropped connection limit to %lu based on "
                   "OPEN_MAX (%lu); Apparently, %lu was too high and rlimit "
                   "lied to us.",
                   (unsigned long)try_limit, (unsigned long)OPEN_MAX,
                   (unsigned long)rlim.rlim_max);
        }
        bad = 0;
      }
    }
#endif /* defined(OPEN_MAX) */
    if (bad) {
      log_warn(LD_CONFIG,"Couldn't set maximum number of file descriptors: %s",
               strerror(errno));
      return -1;
    }
  }
  /* leave some overhead for logs, etc, */
  limit = rlim.rlim_cur;
#endif /* !defined(HAVE_GETRLIMIT) */

  if (limit > INT_MAX)
    limit = INT_MAX;
  tor_assert(max_out);
  *max_out = max_sockets = (int)limit - ULIMIT_BUFFER;
  return 0;
}

#ifndef _WIN32
/** Log details of current user and group credentials. Return 0 on
 * success. Logs and return -1 on failure.
 */
static int
log_credential_status(void)
{
/** Log level to use when describing non-error UID/GID status. */
#define CREDENTIAL_LOG_LEVEL LOG_INFO
  /* Real, effective and saved UIDs */
  uid_t ruid, euid, suid;
  /* Read, effective and saved GIDs */
  gid_t rgid, egid, sgid;
  /* Supplementary groups */
  gid_t *sup_gids = NULL;
  int sup_gids_size;
  /* Number of supplementary groups */
  int ngids;

  /* log UIDs */
#ifdef HAVE_GETRESUID
  if (getresuid(&ruid, &euid, &suid) != 0 ) {
    log_warn(LD_GENERAL, "Error getting changed UIDs: %s", strerror(errno));
    return -1;
  } else {
    log_fn(CREDENTIAL_LOG_LEVEL, LD_GENERAL,
           "UID is %u (real), %u (effective), %u (saved)",
           (unsigned)ruid, (unsigned)euid, (unsigned)suid);
  }
#else /* !(defined(HAVE_GETRESUID)) */
  /* getresuid is not present on MacOS X, so we can't get the saved (E)UID */
  ruid = getuid();
  euid = geteuid();
  (void)suid;

  log_fn(CREDENTIAL_LOG_LEVEL, LD_GENERAL,
         "UID is %u (real), %u (effective), unknown (saved)",
         (unsigned)ruid, (unsigned)euid);
#endif /* defined(HAVE_GETRESUID) */

  /* log GIDs */
#ifdef HAVE_GETRESGID
  if (getresgid(&rgid, &egid, &sgid) != 0 ) {
    log_warn(LD_GENERAL, "Error getting changed GIDs: %s", strerror(errno));
    return -1;
  } else {
    log_fn(CREDENTIAL_LOG_LEVEL, LD_GENERAL,
           "GID is %u (real), %u (effective), %u (saved)",
           (unsigned)rgid, (unsigned)egid, (unsigned)sgid);
  }
#else /* !(defined(HAVE_GETRESGID)) */
  /* getresgid is not present on MacOS X, so we can't get the saved (E)GID */
  rgid = getgid();
  egid = getegid();
  (void)sgid;
  log_fn(CREDENTIAL_LOG_LEVEL, LD_GENERAL,
         "GID is %u (real), %u (effective), unknown (saved)",
         (unsigned)rgid, (unsigned)egid);
#endif /* defined(HAVE_GETRESGID) */

  /* log supplementary groups */
  sup_gids_size = 64;
  sup_gids = tor_calloc(64, sizeof(gid_t));
  while ((ngids = getgroups(sup_gids_size, sup_gids)) < 0 &&
         errno == EINVAL &&
         sup_gids_size < NGROUPS_MAX) {
    sup_gids_size *= 2;
    sup_gids = tor_reallocarray(sup_gids, sizeof(gid_t), sup_gids_size);
  }

  if (ngids < 0) {
    log_warn(LD_GENERAL, "Error getting supplementary GIDs: %s",
             strerror(errno));
    tor_free(sup_gids);
    return -1;
  } else {
    int i, retval = 0;
    char *s = NULL;
    smartlist_t *elts = smartlist_new();

    for (i = 0; i<ngids; i++) {
      smartlist_add_asprintf(elts, "%u", (unsigned)sup_gids[i]);
    }

    s = smartlist_join_strings(elts, " ", 0, NULL);

    log_fn(CREDENTIAL_LOG_LEVEL, LD_GENERAL, "Supplementary groups are: %s",s);

    tor_free(s);
    SMARTLIST_FOREACH(elts, char *, cp, tor_free(cp));
    smartlist_free(elts);
    tor_free(sup_gids);

    return retval;
  }

  return 0;
}
#endif /* !defined(_WIN32) */

#ifndef _WIN32
/** Cached struct from the last getpwname() call we did successfully. */
static struct passwd *passwd_cached = NULL;

/** Helper: copy a struct passwd object.
 *
 * We only copy the fields pw_uid, pw_gid, pw_name, pw_dir.  Tor doesn't use
 * any others, and I don't want to run into incompatibilities.
 */
static struct passwd *
tor_passwd_dup(const struct passwd *pw)
{
  struct passwd *new_pw = tor_malloc_zero(sizeof(struct passwd));
  if (pw->pw_name)
    new_pw->pw_name = tor_strdup(pw->pw_name);
  if (pw->pw_dir)
    new_pw->pw_dir = tor_strdup(pw->pw_dir);
  new_pw->pw_uid = pw->pw_uid;
  new_pw->pw_gid = pw->pw_gid;

  return new_pw;
}

/** Helper: free one of our cached 'struct passwd' values. */
static void
tor_passwd_free(struct passwd *pw)
{
  if (!pw)
    return;

  tor_free(pw->pw_name);
  tor_free(pw->pw_dir);
  tor_free(pw);
}

/** Wrapper around getpwnam() that caches result. Used so that we don't need
 * to give the sandbox access to /etc/passwd.
 *
 * The following fields alone will definitely be copied in the output: pw_uid,
 * pw_gid, pw_name, pw_dir.  Other fields are not present in cached values.
 *
 * When called with a NULL argument, this function clears storage associated
 * with static variables it uses.
 **/
const struct passwd *
tor_getpwnam(const char *username)
{
  struct passwd *pw;

  if (username == NULL) {
    tor_passwd_free(passwd_cached);
    passwd_cached = NULL;
    return NULL;
  }

  if ((pw = getpwnam(username))) {
    tor_passwd_free(passwd_cached);
    passwd_cached = tor_passwd_dup(pw);
    log_info(LD_GENERAL, "Caching new entry %s for %s",
             passwd_cached->pw_name, username);
    return pw;
  }

  /* Lookup failed */
  if (! passwd_cached || ! passwd_cached->pw_name)
    return NULL;

  if (! strcmp(username, passwd_cached->pw_name))
    return passwd_cached; // LCOV_EXCL_LINE - would need to make getpwnam flaky

  return NULL;
}

/** Wrapper around getpwnam() that can use cached result from
 * tor_getpwnam(). Used so that we don't need to give the sandbox access to
 * /etc/passwd.
 *
 * The following fields alone will definitely be copied in the output: pw_uid,
 * pw_gid, pw_name, pw_dir.  Other fields are not present in cached values.
 */
const struct passwd *
tor_getpwuid(uid_t uid)
{
  struct passwd *pw;

  if ((pw = getpwuid(uid))) {
    return pw;
  }

  /* Lookup failed */
  if (! passwd_cached)
    return NULL;

  if (uid == passwd_cached->pw_uid)
    return passwd_cached; // LCOV_EXCL_LINE - would need to make getpwnam flaky

  return NULL;
}
#endif /* !defined(_WIN32) */

/** Return true iff we were compiled with capability support, and capabilities
 * seem to work. **/
int
have_capability_support(void)
{
#ifdef HAVE_LINUX_CAPABILITIES
  cap_t caps = cap_get_proc();
  if (caps == NULL)
    return 0;
  cap_free(caps);
  return 1;
#else /* !(defined(HAVE_LINUX_CAPABILITIES)) */
  return 0;
#endif /* defined(HAVE_LINUX_CAPABILITIES) */
}

#ifdef HAVE_LINUX_CAPABILITIES
/** Helper. Drop all capabilities but a small set, and set PR_KEEPCAPS as
 * appropriate.
 *
 * If pre_setuid, retain only CAP_NET_BIND_SERVICE, CAP_SETUID, and
 * CAP_SETGID, and use PR_KEEPCAPS to ensure that capabilities persist across
 * setuid().
 *
 * If not pre_setuid, retain only CAP_NET_BIND_SERVICE, and disable
 * PR_KEEPCAPS.
 *
 * Return 0 on success, and -1 on failure.
 */
static int
drop_capabilities(int pre_setuid)
{
  /* We keep these three capabilities, and these only, as we setuid.
   * After we setuid, we drop all but the first. */
  const cap_value_t caplist[] = {
    CAP_NET_BIND_SERVICE, CAP_SETUID, CAP_SETGID
  };
  const char *where = pre_setuid ? "pre-setuid" : "post-setuid";
  const int n_effective = pre_setuid ? 3 : 1;
  const int n_permitted = pre_setuid ? 3 : 1;
  const int n_inheritable = 1;
  const int keepcaps = pre_setuid ? 1 : 0;

  /* Sets whether we keep capabilities across a setuid. */
  if (prctl(PR_SET_KEEPCAPS, keepcaps) < 0) {
    log_warn(LD_CONFIG, "Unable to call prctl() %s: %s",
             where, strerror(errno));
    return -1;
  }

  cap_t caps = cap_get_proc();
  if (!caps) {
    log_warn(LD_CONFIG, "Unable to call cap_get_proc() %s: %s",
             where, strerror(errno));
    return -1;
  }
  cap_clear(caps);

  cap_set_flag(caps, CAP_EFFECTIVE, n_effective, caplist, CAP_SET);
  cap_set_flag(caps, CAP_PERMITTED, n_permitted, caplist, CAP_SET);
  cap_set_flag(caps, CAP_INHERITABLE, n_inheritable, caplist, CAP_SET);

  int r = cap_set_proc(caps);
  cap_free(caps);
  if (r < 0) {
    log_warn(LD_CONFIG, "No permission to set capabilities %s: %s",
             where, strerror(errno));
    return -1;
  }

  return 0;
}
#endif /* defined(HAVE_LINUX_CAPABILITIES) */

/** Call setuid and setgid to run as <b>user</b> and switch to their
 * primary group.  Return 0 on success.  On failure, log and return -1.
 *
 * If SWITCH_ID_KEEP_BINDLOW is set in 'flags', try to use the capability
 * system to retain the abilitity to bind low ports.
 *
 * If SWITCH_ID_WARN_IF_NO_CAPS is set in flags, also warn if we have
 * don't have capability support.
 */
int
switch_id(const char *user, const unsigned flags)
{
#ifndef _WIN32
  const struct passwd *pw = NULL;
  uid_t old_uid;
  gid_t old_gid;
  static int have_already_switched_id = 0;
  const int keep_bindlow = !!(flags & SWITCH_ID_KEEP_BINDLOW);
  const int warn_if_no_caps = !!(flags & SWITCH_ID_WARN_IF_NO_CAPS);

  tor_assert(user);

  if (have_already_switched_id)
    return 0;

  /* Log the initial credential state */
  if (log_credential_status())
    return -1;

  log_fn(CREDENTIAL_LOG_LEVEL, LD_GENERAL, "Changing user and groups");

  /* Get old UID/GID to check if we changed correctly */
  old_uid = getuid();
  old_gid = getgid();

  /* Lookup the user and group information, if we have a problem, bail out. */
  pw = tor_getpwnam(user);
  if (pw == NULL) {
    log_warn(LD_CONFIG, "Error setting configured user: %s not found", user);
    return -1;
  }

#ifdef HAVE_LINUX_CAPABILITIES
  (void) warn_if_no_caps;
  if (keep_bindlow) {
    if (drop_capabilities(1))
      return -1;
  }
#else /* !(defined(HAVE_LINUX_CAPABILITIES)) */
  (void) keep_bindlow;
  if (warn_if_no_caps) {
    log_warn(LD_CONFIG, "KeepBindCapabilities set, but no capability support "
             "on this system.");
  }
#endif /* defined(HAVE_LINUX_CAPABILITIES) */

  /* Properly switch egid,gid,euid,uid here or bail out */
  if (setgroups(1, &pw->pw_gid)) {
    log_warn(LD_GENERAL, "Error setting groups to gid %d: \"%s\".",
             (int)pw->pw_gid, strerror(errno));
    if (old_uid == pw->pw_uid) {
      log_warn(LD_GENERAL, "Tor is already running as %s.  You do not need "
               "the \"User\" option if you are already running as the user "
               "you want to be.  (If you did not set the User option in your "
               "torrc, check whether it was specified on the command line "
               "by a startup script.)", user);
    } else {
      log_warn(LD_GENERAL, "If you set the \"User\" option, you must start Tor"
               " as root.");
    }
    return -1;
  }

  if (setegid(pw->pw_gid)) {
    log_warn(LD_GENERAL, "Error setting egid to %d: %s",
             (int)pw->pw_gid, strerror(errno));
    return -1;
  }

  if (setgid(pw->pw_gid)) {
    log_warn(LD_GENERAL, "Error setting gid to %d: %s",
             (int)pw->pw_gid, strerror(errno));
    return -1;
  }

  if (setuid(pw->pw_uid)) {
    log_warn(LD_GENERAL, "Error setting configured uid to %s (%d): %s",
             user, (int)pw->pw_uid, strerror(errno));
    return -1;
  }

  if (seteuid(pw->pw_uid)) {
    log_warn(LD_GENERAL, "Error setting configured euid to %s (%d): %s",
             user, (int)pw->pw_uid, strerror(errno));
    return -1;
  }

  /* This is how OpenBSD rolls:
  if (setgroups(1, &pw->pw_gid) || setegid(pw->pw_gid) ||
      setgid(pw->pw_gid) || setuid(pw->pw_uid) || seteuid(pw->pw_uid)) {
      setgid(pw->pw_gid) || seteuid(pw->pw_uid) || setuid(pw->pw_uid)) {
    log_warn(LD_GENERAL, "Error setting configured UID/GID: %s",
    strerror(errno));
    return -1;
  }
  */

  /* We've properly switched egid, gid, euid, uid, and supplementary groups if
   * we're here. */
#ifdef HAVE_LINUX_CAPABILITIES
  if (keep_bindlow) {
    if (drop_capabilities(0))
      return -1;
  }
#endif /* defined(HAVE_LINUX_CAPABILITIES) */

#if !defined(CYGWIN) && !defined(__CYGWIN__)
  /* If we tried to drop privilege to a group/user other than root, attempt to
   * restore root (E)(U|G)ID, and abort if the operation succeeds */

  /* Only check for privilege dropping if we were asked to be non-root */
  if (pw->pw_uid) {
    /* Try changing GID/EGID */
    if (pw->pw_gid != old_gid &&
        (setgid(old_gid) != -1 || setegid(old_gid) != -1)) {
      log_warn(LD_GENERAL, "Was able to restore group credentials even after "
               "switching GID: this means that the setgid code didn't work.");
      return -1;
    }

    /* Try changing UID/EUID */
    if (pw->pw_uid != old_uid &&
        (setuid(old_uid) != -1 || seteuid(old_uid) != -1)) {
      log_warn(LD_GENERAL, "Was able to restore user credentials even after "
               "switching UID: this means that the setuid code didn't work.");
      return -1;
    }
  }
#endif /* !defined(CYGWIN) && !defined(__CYGWIN__) */

  /* Check what really happened */
  if (log_credential_status()) {
    return -1;
  }

  have_already_switched_id = 1; /* mark success so we never try again */

#if defined(__linux__) && defined(HAVE_SYS_PRCTL_H) && \
  defined(HAVE_PRCTL) && defined(PR_SET_DUMPABLE)
  if (pw->pw_uid) {
    /* Re-enable core dumps if we're not running as root. */
    log_info(LD_CONFIG, "Re-enabling coredumps");
    if (prctl(PR_SET_DUMPABLE, 1)) {
      log_warn(LD_CONFIG, "Unable to re-enable coredumps: %s",strerror(errno));
    }
  }
#endif /* defined(__linux__) && defined(HAVE_SYS_PRCTL_H) && ... */
  return 0;

#else /* !(!defined(_WIN32)) */
  (void)user;
  (void)flags;

  log_warn(LD_CONFIG, "Switching users is unsupported on your OS.");
  return -1;
#endif /* !defined(_WIN32) */
}

/* We only use the linux prctl for now. There is no Win32 support; this may
 * also work on various BSD systems and Mac OS X - send testing feedback!
 *
 * On recent Gnu/Linux kernels it is possible to create a system-wide policy
 * that will prevent non-root processes from attaching to other processes
 * unless they are the parent process; thus gdb can attach to programs that
 * they execute but they cannot attach to other processes running as the same
 * user. The system wide policy may be set with the sysctl
 * kernel.yama.ptrace_scope or by inspecting
 * /proc/sys/kernel/yama/ptrace_scope and it is 1 by default on Ubuntu 11.04.
 *
 * This ptrace scope will be ignored on Gnu/Linux for users with
 * CAP_SYS_PTRACE and so it is very likely that root will still be able to
 * attach to the Tor process.
 */
/** Attempt to disable debugger attachment: return 1 on success, -1 on
 * failure, and 0 if we don't know how to try on this platform. */
int
tor_disable_debugger_attach(void)
{
  int r = -1;
  log_debug(LD_CONFIG,
            "Attemping to disable debugger attachment to Tor for "
            "unprivileged users.");
<<<<<<< HEAD
#if defined(__linux__) && defined(HAVE_SYS_PRCTL_H) \
  && defined(HAVE_PRCTL) && defined(PR_SET_DUMPABLE)
  attempted = 1;
  r = prctl(PR_SET_DUMPABLE, 0);
#endif
#if defined(__APPLE__) && defined(PT_DENY_ATTACH)
  if (r < 0) {
    attempted = 1;
    r = ptrace(PT_DENY_ATTACH, 0, 0, 0);
  }
#endif /* defined(__APPLE__) && defined(PT_DENY_ATTACH) */
=======
#if defined(__linux__) && defined(HAVE_SYS_PRCTL_H) && defined(HAVE_PRCTL)
#ifdef PR_SET_DUMPABLE
#define TRIED_TO_DISABLE
  r = prctl(PR_SET_DUMPABLE, 0);
#endif
#elif defined(__APPLE__) && defined(PT_DENY_ATTACH)
#define TRIED_TO_DISABLE
  r = ptrace(PT_DENY_ATTACH, 0, 0, 0);
#endif
>>>>>>> a28e239b

  // XXX: TODO - Mac OS X has dtrace and this may be disabled.
  // XXX: TODO - Windows probably has something similar
#ifdef TRIED_TO_DISABLE
  if (r == 0) {
    log_debug(LD_CONFIG,"Debugger attachment disabled for "
              "unprivileged users.");
    return 1;
  } else {
    log_warn(LD_CONFIG, "Unable to disable debugger attaching: %s",
             strerror(errno));
  }
#endif
#undef TRIED_TO_DISABLE
  return r;
}

#ifdef HAVE_PWD_H
/** Allocate and return a string containing the home directory for the
 * user <b>username</b>. Only works on posix-like systems. */
char *
get_user_homedir(const char *username)
{
  const struct passwd *pw;
  tor_assert(username);

  if (!(pw = tor_getpwnam(username))) {
    log_err(LD_CONFIG,"User \"%s\" not found.", username);
    return NULL;
  }
  return tor_strdup(pw->pw_dir);
}
#endif /* defined(HAVE_PWD_H) */

/** Modify <b>fname</b> to contain the name of its parent directory.  Doesn't
 * actually examine the filesystem; does a purely syntactic modification.
 *
 * The parent of the root director is considered to be iteself.
 *
 * Path separators are the forward slash (/) everywhere and additionally
 * the backslash (\) on Win32.
 *
 * Cuts off any number of trailing path separators but otherwise ignores
 * them for purposes of finding the parent directory.
 *
 * Returns 0 if a parent directory was successfully found, -1 otherwise (fname
 * did not have any path separators or only had them at the end).
 * */
int
get_parent_directory(char *fname)
{
  char *cp;
  int at_end = 1;
  tor_assert(fname);
#ifdef _WIN32
  /* If we start with, say, c:, then don't consider that the start of the path
   */
  if (fname[0] && fname[1] == ':') {
    fname += 2;
  }
#endif /* defined(_WIN32) */
  /* Now we want to remove all path-separators at the end of the string,
   * and to remove the end of the string starting with the path separator
   * before the last non-path-separator.  In perl, this would be
   *   s#[/]*$##; s#/[^/]*$##;
   * on a unixy platform.
   */
  cp = fname + strlen(fname);
  at_end = 1;
  while (--cp >= fname) {
    int is_sep = (*cp == '/'
#ifdef _WIN32
                  || *cp == '\\'
#endif
                  );
    if (is_sep) {
      if (cp == fname) {
        /* This is the first separator in the file name; don't remove it! */
        cp[1] = '\0';
        return 0;
      }
      *cp = '\0';
      if (! at_end)
        return 0;
    } else {
      at_end = 0;
    }
  }
  return -1;
}

#ifndef _WIN32
/** Return a newly allocated string containing the output of getcwd(). Return
 * NULL on failure. (We can't just use getcwd() into a PATH_MAX buffer, since
 * Hurd hasn't got a PATH_MAX.)
 */
static char *
alloc_getcwd(void)
{
#ifdef HAVE_GET_CURRENT_DIR_NAME
  /* Glibc makes this nice and simple for us. */
  char *cwd = get_current_dir_name();
  char *result = NULL;
  if (cwd) {
    /* We make a copy here, in case tor_malloc() is not malloc(). */
    result = tor_strdup(cwd);
    raw_free(cwd); // alias for free to avoid tripping check-spaces.
  }
  return result;
#else /* !(defined(HAVE_GET_CURRENT_DIR_NAME)) */
  size_t size = 1024;
  char *buf = NULL;
  char *ptr = NULL;

  while (ptr == NULL) {
    buf = tor_realloc(buf, size);
    ptr = getcwd(buf, size);

    if (ptr == NULL && errno != ERANGE) {
      tor_free(buf);
      return NULL;
    }

    size *= 2;
  }
  return buf;
#endif /* defined(HAVE_GET_CURRENT_DIR_NAME) */
}
#endif /* !defined(_WIN32) */

/** Expand possibly relative path <b>fname</b> to an absolute path.
 * Return a newly allocated string, possibly equal to <b>fname</b>. */
char *
make_path_absolute(char *fname)
{
#ifdef _WIN32
  char *absfname_malloced = _fullpath(NULL, fname, 1);

  /* We don't want to assume that tor_free can free a string allocated
   * with malloc.  On failure, return fname (it's better than nothing). */
  char *absfname = tor_strdup(absfname_malloced ? absfname_malloced : fname);
  if (absfname_malloced) raw_free(absfname_malloced);

  return absfname;
#else /* !(defined(_WIN32)) */
  char *absfname = NULL, *path = NULL;

  tor_assert(fname);

  if (fname[0] == '/') {
    absfname = tor_strdup(fname);
  } else {
    path = alloc_getcwd();
    if (path) {
      tor_asprintf(&absfname, "%s/%s", path, fname);
      tor_free(path);
    } else {
      /* LCOV_EXCL_START Can't make getcwd fail. */
      /* If getcwd failed, the best we can do here is keep using the
       * relative path.  (Perhaps / isn't readable by this UID/GID.) */
      log_warn(LD_GENERAL, "Unable to find current working directory: %s",
               strerror(errno));
      absfname = tor_strdup(fname);
      /* LCOV_EXCL_STOP */
    }
  }
  return absfname;
#endif /* defined(_WIN32) */
}

#ifndef HAVE__NSGETENVIRON
#ifndef HAVE_EXTERN_ENVIRON_DECLARED
/* Some platforms declare environ under some circumstances, others don't. */
#ifndef RUNNING_DOXYGEN
extern char **environ;
#endif
#endif /* !defined(HAVE_EXTERN_ENVIRON_DECLARED) */
#endif /* !defined(HAVE__NSGETENVIRON) */

/** Return the current environment. This is a portable replacement for
 * 'environ'. */
char **
get_environment(void)
{
#ifdef HAVE__NSGETENVIRON
  /* This is for compatibility between OSX versions.  Otherwise (for example)
   * when we do a mostly-static build on OSX 10.7, the resulting binary won't
   * work on OSX 10.6. */
  return *_NSGetEnviron();
#else /* !(defined(HAVE__NSGETENVIRON)) */
  return environ;
#endif /* defined(HAVE__NSGETENVIRON) */
}

/** Get name of current host and write it to <b>name</b> array, whose
 * length is specified by <b>namelen</b> argument. Return 0 upon
 * successfull completion; otherwise return return -1. (Currently,
 * this function is merely a mockable wrapper for POSIX gethostname().)
 */
MOCK_IMPL(int,
tor_gethostname,(char *name, size_t namelen))
{
   return gethostname(name,namelen);
}

/** Set *addr to the IP address (in dotted-quad notation) stored in *str.
 * Return 1 on success, 0 if *str is badly formatted.
 * (Like inet_aton(str,addr), but works on Windows and Solaris.)
 */
int
tor_inet_aton(const char *str, struct in_addr* addr)
{
  unsigned a,b,c,d;
  char more;
  if (tor_sscanf(str, "%3u.%3u.%3u.%3u%c", &a,&b,&c,&d,&more) != 4)
    return 0;
  if (a > 255) return 0;
  if (b > 255) return 0;
  if (c > 255) return 0;
  if (d > 255) return 0;
  addr->s_addr = htonl((a<<24) | (b<<16) | (c<<8) | d);
  return 1;
}

/** Given <b>af</b>==AF_INET and <b>src</b> a struct in_addr, or
 * <b>af</b>==AF_INET6 and <b>src</b> a struct in6_addr, try to format the
 * address and store it in the <b>len</b>-byte buffer <b>dst</b>.  Returns
 * <b>dst</b> on success, NULL on failure.
 *
 * (Like inet_ntop(af,src,dst,len), but works on platforms that don't have it:
 * Tor sometimes needs to format ipv6 addresses even on platforms without ipv6
 * support.) */
const char *
tor_inet_ntop(int af, const void *src, char *dst, size_t len)
{
  if (af == AF_INET) {
    if (tor_inet_ntoa(src, dst, len) < 0)
      return NULL;
    else
      return dst;
  } else if (af == AF_INET6) {
    const struct in6_addr *addr = src;
    char buf[64], *cp;
    int longestGapLen = 0, longestGapPos = -1, i,
      curGapPos = -1, curGapLen = 0;
    uint16_t words[8];
    for (i = 0; i < 8; ++i) {
      words[i] = (((uint16_t)addr->s6_addr[2*i])<<8) + addr->s6_addr[2*i+1];
    }
    if (words[0] == 0 && words[1] == 0 && words[2] == 0 && words[3] == 0 &&
        words[4] == 0 && ((words[5] == 0 && words[6] && words[7]) ||
                          (words[5] == 0xffff))) {
      /* This is an IPv4 address. */
      if (words[5] == 0) {
        tor_snprintf(buf, sizeof(buf), "::%d.%d.%d.%d",
                     addr->s6_addr[12], addr->s6_addr[13],
                     addr->s6_addr[14], addr->s6_addr[15]);
      } else {
        tor_snprintf(buf, sizeof(buf), "::%x:%d.%d.%d.%d", words[5],
                     addr->s6_addr[12], addr->s6_addr[13],
                     addr->s6_addr[14], addr->s6_addr[15]);
      }
      if ((strlen(buf) + 1) > len) /* +1 for \0 */
        return NULL;
      strlcpy(dst, buf, len);
      return dst;
    }
    i = 0;
    while (i < 8) {
      if (words[i] == 0) {
        curGapPos = i++;
        curGapLen = 1;
        while (i<8 && words[i] == 0) {
          ++i; ++curGapLen;
        }
        if (curGapLen > longestGapLen) {
          longestGapPos = curGapPos;
          longestGapLen = curGapLen;
        }
      } else {
        ++i;
      }
    }
    if (longestGapLen<=1)
      longestGapPos = -1;

    cp = buf;
    for (i = 0; i < 8; ++i) {
      if (words[i] == 0 && longestGapPos == i) {
        if (i == 0)
          *cp++ = ':';
        *cp++ = ':';
        while (i < 8 && words[i] == 0)
          ++i;
        --i; /* to compensate for loop increment. */
      } else {
        tor_snprintf(cp, sizeof(buf)-(cp-buf), "%x", (unsigned)words[i]);
        cp += strlen(cp);
        if (i != 7)
          *cp++ = ':';
      }
    }
    *cp = '\0';
    if ((strlen(buf) + 1) > len) /* +1 for \0 */
      return NULL;
    strlcpy(dst, buf, len);
    return dst;
  } else {
    return NULL;
  }
}

/** Given <b>af</b>==AF_INET or <b>af</b>==AF_INET6, and a string <b>src</b>
 * encoding an IPv4 address or IPv6 address correspondingly, try to parse the
 * address and store the result in <b>dst</b> (which must have space for a
 * struct in_addr or a struct in6_addr, as appropriate).  Return 1 on success,
 * 0 on a bad parse, and -1 on a bad <b>af</b>.
 *
 * (Like inet_pton(af,src,dst) but works on platforms that don't have it: Tor
 * sometimes needs to format ipv6 addresses even on platforms without ipv6
 * support.) */
int
tor_inet_pton(int af, const char *src, void *dst)
{
  if (af == AF_INET) {
    return tor_inet_aton(src, dst);
  } else if (af == AF_INET6) {
    struct in6_addr *out = dst;
    uint16_t words[8];
    int gapPos = -1, i, setWords=0;
    const char *dot = strchr(src, '.');
    const char *eow; /* end of words. */
    memset(words, 0xf8, sizeof(words));
    if (dot == src)
      return 0;
    else if (!dot)
      eow = src+strlen(src);
    else {
      unsigned byte1,byte2,byte3,byte4;
      char more;
      for (eow = dot-1; eow > src && TOR_ISDIGIT(*eow); --eow)
        ;
      if (*eow != ':')
        return 0;
      ++eow;

      /* We use "scanf" because some platform inet_aton()s are too lax
       * about IPv4 addresses of the form "1.2.3" */
      if (tor_sscanf(eow, "%3u.%3u.%3u.%3u%c",
                     &byte1,&byte2,&byte3,&byte4,&more) != 4)
        return 0;

      if (byte1 > 255 || byte2 > 255 || byte3 > 255 || byte4 > 255)
        return 0;

      words[6] = (byte1<<8) | byte2;
      words[7] = (byte3<<8) | byte4;
      setWords += 2;
    }

    i = 0;
    while (src < eow) {
      if (i > 7)
        return 0;
      if (TOR_ISXDIGIT(*src)) {
        char *next;
        ssize_t len;
        long r = strtol(src, &next, 16);
        if (next == NULL || next == src) {
          /* The 'next == src' error case can happen on versions of openbsd
           * which treat "0xfoo" as an error, rather than as "0" followed by
           * "xfoo". */
          return 0;
        }

        len = *next == '\0' ? eow - src : next - src;
        if (len > 4)
          return 0;
        if (len > 1 && !TOR_ISXDIGIT(src[1]))
          return 0; /* 0x is not valid */

        tor_assert(r >= 0);
        tor_assert(r < 65536);
        words[i++] = (uint16_t)r;
        setWords++;
        src = next;
        if (*src != ':' && src != eow)
          return 0;
        ++src;
      } else if (*src == ':' && i > 0 && gapPos == -1) {
        gapPos = i;
        ++src;
      } else if (*src == ':' && i == 0 && src+1 < eow && src[1] == ':' &&
                 gapPos == -1) {
        gapPos = i;
        src += 2;
      } else {
        return 0;
      }
    }

    if (setWords > 8 ||
        (setWords == 8 && gapPos != -1) ||
        (setWords < 8 && gapPos == -1))
      return 0;

    if (gapPos >= 0) {
      int nToMove = setWords - (dot ? 2 : 0) - gapPos;
      int gapLen = 8 - setWords;
      tor_assert(nToMove >= 0);
      memmove(&words[gapPos+gapLen], &words[gapPos],
              sizeof(uint16_t)*nToMove);
      memset(&words[gapPos], 0, sizeof(uint16_t)*gapLen);
    }
    for (i = 0; i < 8; ++i) {
      out->s6_addr[2*i  ] = words[i] >> 8;
      out->s6_addr[2*i+1] = words[i] & 0xff;
    }

    return 1;
  } else {
    return -1;
  }
}

/** Similar behavior to Unix gethostbyname: resolve <b>name</b>, and set
 * *<b>addr</b> to the proper IP address, in host byte order.  Returns 0
 * on success, -1 on failure; 1 on transient failure.
 *
 * (This function exists because standard windows gethostbyname
 * doesn't treat raw IP addresses properly.)
 */

MOCK_IMPL(int,
tor_lookup_hostname,(const char *name, uint32_t *addr))
{
  tor_addr_t myaddr;
  int ret;

  if ((ret = tor_addr_lookup(name, AF_INET, &myaddr)))
    return ret;

  if (tor_addr_family(&myaddr) == AF_INET) {
    *addr = tor_addr_to_ipv4h(&myaddr);
    return ret;
  }

  return -1;
}

/** Hold the result of our call to <b>uname</b>. */
static char uname_result[256];
/** True iff uname_result is set. */
static int uname_result_is_set = 0;

/** Return a pointer to a description of our platform.
 */
MOCK_IMPL(const char *,
get_uname,(void))
{
#ifdef HAVE_UNAME
  struct utsname u;
#endif
  if (!uname_result_is_set) {
#ifdef HAVE_UNAME
    if (uname(&u) != -1) {
      /* (Linux says 0 is success, Solaris says 1 is success) */
      strlcpy(uname_result, u.sysname, sizeof(uname_result));
    } else
#endif /* defined(HAVE_UNAME) */
      {
#ifdef _WIN32
        OSVERSIONINFOEX info;
        int i;
        const char *plat = NULL;
        static struct {
          unsigned major; unsigned minor; const char *version;
        } win_version_table[] = {
          { 6, 2, "Windows 8" },
          { 6, 1, "Windows 7" },
          { 6, 0, "Windows Vista" },
          { 5, 2, "Windows Server 2003" },
          { 5, 1, "Windows XP" },
          { 5, 0, "Windows 2000" },
          /* { 4, 0, "Windows NT 4.0" }, */
          { 4, 90, "Windows Me" },
          { 4, 10, "Windows 98" },
          /* { 4, 0, "Windows 95" } */
          { 3, 51, "Windows NT 3.51" },
          { 0, 0, NULL }
        };
        memset(&info, 0, sizeof(info));
        info.dwOSVersionInfoSize = sizeof(info);
        if (! GetVersionEx((LPOSVERSIONINFO)&info)) {
          strlcpy(uname_result, "Bizarre version of Windows where GetVersionEx"
                  " doesn't work.", sizeof(uname_result));
          uname_result_is_set = 1;
          return uname_result;
        }
        if (info.dwMajorVersion == 4 && info.dwMinorVersion == 0) {
          if (info.dwPlatformId == VER_PLATFORM_WIN32_NT)
            plat = "Windows NT 4.0";
          else
            plat = "Windows 95";
        } else {
          for (i=0; win_version_table[i].major>0; ++i) {
            if (win_version_table[i].major == info.dwMajorVersion &&
                win_version_table[i].minor == info.dwMinorVersion) {
              plat = win_version_table[i].version;
              break;
            }
          }
        }
        if (plat) {
          strlcpy(uname_result, plat, sizeof(uname_result));
        } else {
          if (info.dwMajorVersion > 6 ||
              (info.dwMajorVersion==6 && info.dwMinorVersion>2))
            tor_snprintf(uname_result, sizeof(uname_result),
                         "Very recent version of Windows [major=%d,minor=%d]",
                         (int)info.dwMajorVersion,(int)info.dwMinorVersion);
          else
            tor_snprintf(uname_result, sizeof(uname_result),
                         "Unrecognized version of Windows [major=%d,minor=%d]",
                         (int)info.dwMajorVersion,(int)info.dwMinorVersion);
        }
#ifdef VER_NT_SERVER
      if (info.wProductType == VER_NT_SERVER ||
          info.wProductType == VER_NT_DOMAIN_CONTROLLER) {
        strlcat(uname_result, " [server]", sizeof(uname_result));
      }
#endif /* defined(VER_NT_SERVER) */
#else /* !(defined(_WIN32)) */
        /* LCOV_EXCL_START -- can't provoke uname failure */
        strlcpy(uname_result, "Unknown platform", sizeof(uname_result));
        /* LCOV_EXCL_STOP */
#endif /* defined(_WIN32) */
      }
    uname_result_is_set = 1;
  }
  return uname_result;
}

/*
 *   Process control
 */

/** Implementation logic for compute_num_cpus(). */
static int
compute_num_cpus_impl(void)
{
#ifdef _WIN32
  SYSTEM_INFO info;
  memset(&info, 0, sizeof(info));
  GetSystemInfo(&info);
  if (info.dwNumberOfProcessors >= 1 && info.dwNumberOfProcessors < INT_MAX)
    return (int)info.dwNumberOfProcessors;
  else
    return -1;
#elif defined(HAVE_SYSCONF)
#ifdef _SC_NPROCESSORS_CONF
  long cpus_conf = sysconf(_SC_NPROCESSORS_CONF);
#else
  long cpus_conf = -1;
#endif
#ifdef _SC_NPROCESSORS_ONLN
  long cpus_onln = sysconf(_SC_NPROCESSORS_ONLN);
#else
  long cpus_onln = -1;
#endif
  long cpus = -1;

  if (cpus_conf > 0 && cpus_onln < 0) {
    cpus = cpus_conf;
  } else if (cpus_onln > 0 && cpus_conf < 0) {
    cpus = cpus_onln;
  } else if (cpus_onln > 0 && cpus_conf > 0) {
    if (cpus_onln < cpus_conf) {
      log_notice(LD_GENERAL, "I think we have %ld CPUS, but only %ld of them "
                 "are available. Telling Tor to only use %ld. You can over"
                 "ride this with the NumCPUs option",
                 cpus_conf, cpus_onln, cpus_onln);
    }
    cpus = cpus_onln;
  }

  if (cpus >= 1 && cpus < INT_MAX)
    return (int)cpus;
  else
    return -1;
#else
  return -1;
#endif /* defined(_WIN32) || ... */
}

#define MAX_DETECTABLE_CPUS 16

/** Return how many CPUs we are running with.  We assume that nobody is
 * using hot-swappable CPUs, so we don't recompute this after the first
 * time.  Return -1 if we don't know how to tell the number of CPUs on this
 * system.
 */
int
compute_num_cpus(void)
{
  static int num_cpus = -2;
  if (num_cpus == -2) {
    num_cpus = compute_num_cpus_impl();
    tor_assert(num_cpus != -2);
    if (num_cpus > MAX_DETECTABLE_CPUS) {
      /* LCOV_EXCL_START */
      log_notice(LD_GENERAL, "Wow!  I detected that you have %d CPUs. I "
                 "will not autodetect any more than %d, though.  If you "
                 "want to configure more, set NumCPUs in your torrc",
                 num_cpus, MAX_DETECTABLE_CPUS);
      num_cpus = MAX_DETECTABLE_CPUS;
      /* LCOV_EXCL_STOP */
    }
  }
  return num_cpus;
}

#if !defined(_WIN32)
/** Defined iff we need to add locks when defining fake versions of reentrant
 * versions of time-related functions. */
#define TIME_FNS_NEED_LOCKS
#endif

/** Helper: Deal with confused or out-of-bounds values from localtime_r and
 * friends.  (On some platforms, they can give out-of-bounds values or can
 * return NULL.)  If <b>islocal</b>, this is a localtime result; otherwise
 * it's from gmtime.  The function returned <b>r</b>, when given <b>timep</b>
 * as its input. If we need to store new results, store them in
 * <b>resultbuf</b>. */
static struct tm *
correct_tm(int islocal, const time_t *timep, struct tm *resultbuf,
           struct tm *r)
{
  const char *outcome;

  if (PREDICT_LIKELY(r)) {
    /* We can't strftime dates after 9999 CE, and we want to avoid dates
     * before 1 CE (avoiding the year 0 issue and negative years). */
    if (r->tm_year > 8099) {
      r->tm_year = 8099;
      r->tm_mon = 11;
      r->tm_mday = 31;
      r->tm_yday = 364;
      r->tm_wday = 6;
      r->tm_hour = 23;
      r->tm_min = 59;
      r->tm_sec = 59;
    } else if (r->tm_year < (1-1900)) {
      r->tm_year = (1-1900);
      r->tm_mon = 0;
      r->tm_mday = 1;
      r->tm_yday = 0;
      r->tm_wday = 0;
      r->tm_hour = 0;
      r->tm_min = 0;
      r->tm_sec = 0;
    }
    return r;
  }

  /* If we get here, gmtime or localtime returned NULL. It might have done
   * this because of overrun or underrun, or it might have done it because of
   * some other weird issue. */
  if (timep) {
    if (*timep < 0) {
      r = resultbuf;
      r->tm_year = 70; /* 1970 CE */
      r->tm_mon = 0;
      r->tm_mday = 1;
      r->tm_yday = 0;
      r->tm_wday = 0;
      r->tm_hour = 0;
      r->tm_min = 0 ;
      r->tm_sec = 0;
      outcome = "Rounding up to 1970";
      goto done;
    } else if (*timep >= INT32_MAX) {
      /* Rounding down to INT32_MAX isn't so great, but keep in mind that we
       * only do it if gmtime/localtime tells us NULL. */
      r = resultbuf;
      r->tm_year = 137; /* 2037 CE */
      r->tm_mon = 11;
      r->tm_mday = 31;
      r->tm_yday = 364;
      r->tm_wday = 6;
      r->tm_hour = 23;
      r->tm_min = 59;
      r->tm_sec = 59;
      outcome = "Rounding down to 2037";
      goto done;
    }
  }

  /* If we get here, then gmtime/localtime failed without getting an extreme
   * value for *timep */
  /* LCOV_EXCL_START */
  tor_fragile_assert();
  r = resultbuf;
  memset(resultbuf, 0, sizeof(struct tm));
  outcome="can't recover";
  /* LCOV_EXCL_STOP */
 done:
  log_warn(LD_BUG, "%s("I64_FORMAT") failed with error %s: %s",
           islocal?"localtime":"gmtime",
           timep?I64_PRINTF_ARG(*timep):0,
           strerror(errno),
           outcome);
  return r;
}

/** @{ */
/** As localtime_r, but defined for platforms that don't have it:
 *
 * Convert *<b>timep</b> to a struct tm in local time, and store the value in
 * *<b>result</b>.  Return the result on success, or NULL on failure.
 */
#ifdef HAVE_LOCALTIME_R
struct tm *
tor_localtime_r(const time_t *timep, struct tm *result)
{
  struct tm *r;
  r = localtime_r(timep, result);
  return correct_tm(1, timep, result, r);
}
#elif defined(TIME_FNS_NEED_LOCKS)
struct tm *
tor_localtime_r(const time_t *timep, struct tm *result)
{
  struct tm *r;
  static tor_mutex_t *m=NULL;
  if (!m) { m=tor_mutex_new(); }
  tor_assert(result);
  tor_mutex_acquire(m);
  r = localtime(timep);
  if (r)
    memcpy(result, r, sizeof(struct tm));
  tor_mutex_release(m);
  return correct_tm(1, timep, result, r);
}
#else
struct tm *
tor_localtime_r(const time_t *timep, struct tm *result)
{
  struct tm *r;
  tor_assert(result);
  r = localtime(timep);
  if (r)
    memcpy(result, r, sizeof(struct tm));
  return correct_tm(1, timep, result, r);
}
#endif /* defined(HAVE_LOCALTIME_R) || ... */
/** @} */

/** @{ */
/** As gmtime_r, but defined for platforms that don't have it:
 *
 * Convert *<b>timep</b> to a struct tm in UTC, and store the value in
 * *<b>result</b>.  Return the result on success, or NULL on failure.
 */
#ifdef HAVE_GMTIME_R
struct tm *
tor_gmtime_r(const time_t *timep, struct tm *result)
{
  struct tm *r;
  r = gmtime_r(timep, result);
  return correct_tm(0, timep, result, r);
}
#elif defined(TIME_FNS_NEED_LOCKS)
struct tm *
tor_gmtime_r(const time_t *timep, struct tm *result)
{
  struct tm *r;
  static tor_mutex_t *m=NULL;
  if (!m) { m=tor_mutex_new(); }
  tor_assert(result);
  tor_mutex_acquire(m);
  r = gmtime(timep);
  if (r)
    memcpy(result, r, sizeof(struct tm));
  tor_mutex_release(m);
  return correct_tm(0, timep, result, r);
}
#else
struct tm *
tor_gmtime_r(const time_t *timep, struct tm *result)
{
  struct tm *r;
  tor_assert(result);
  r = gmtime(timep);
  if (r)
    memcpy(result, r, sizeof(struct tm));
  return correct_tm(0, timep, result, r);
}
#endif /* defined(HAVE_GMTIME_R) || ... */

#if defined(HAVE_MLOCKALL) && HAVE_DECL_MLOCKALL && defined(RLIMIT_MEMLOCK)
#define HAVE_UNIX_MLOCKALL
#endif

#ifdef HAVE_UNIX_MLOCKALL
/** Attempt to raise the current and max rlimit to infinity for our process.
 * This only needs to be done once and can probably only be done when we have
 * not already dropped privileges.
 */
static int
tor_set_max_memlock(void)
{
  /* Future consideration for Windows is probably SetProcessWorkingSetSize
   * This is similar to setting the memory rlimit of RLIMIT_MEMLOCK
   * http://msdn.microsoft.com/en-us/library/ms686234(VS.85).aspx
   */

  struct rlimit limit;

  /* RLIM_INFINITY is -1 on some platforms. */
  limit.rlim_cur = RLIM_INFINITY;
  limit.rlim_max = RLIM_INFINITY;

  if (setrlimit(RLIMIT_MEMLOCK, &limit) == -1) {
    if (errno == EPERM) {
      log_warn(LD_GENERAL, "You appear to lack permissions to change memory "
                           "limits. Are you root?");
    }
    log_warn(LD_GENERAL, "Unable to raise RLIMIT_MEMLOCK: %s",
             strerror(errno));
    return -1;
  }

  return 0;
}
#endif /* defined(HAVE_UNIX_MLOCKALL) */

/** Attempt to lock all current and all future memory pages.
 * This should only be called once and while we're privileged.
 * Like mlockall() we return 0 when we're successful and -1 when we're not.
 * Unlike mlockall() we return 1 if we've already attempted to lock memory.
 */
int
tor_mlockall(void)
{
  static int memory_lock_attempted = 0;

  if (memory_lock_attempted) {
    return 1;
  }

  memory_lock_attempted = 1;

  /*
   * Future consideration for Windows may be VirtualLock
   * VirtualLock appears to implement mlock() but not mlockall()
   *
   * http://msdn.microsoft.com/en-us/library/aa366895(VS.85).aspx
   */

#ifdef HAVE_UNIX_MLOCKALL
  if (tor_set_max_memlock() == 0) {
    log_debug(LD_GENERAL, "RLIMIT_MEMLOCK is now set to RLIM_INFINITY.");
  }

  if (mlockall(MCL_CURRENT|MCL_FUTURE) == 0) {
    log_info(LD_GENERAL, "Insecure OS paging is effectively disabled.");
    return 0;
  } else {
    if (errno == ENOSYS) {
      /* Apple - it's 2009! I'm looking at you. Grrr. */
      log_notice(LD_GENERAL, "It appears that mlockall() is not available on "
                             "your platform.");
    } else if (errno == EPERM) {
      log_notice(LD_GENERAL, "It appears that you lack the permissions to "
                             "lock memory. Are you root?");
    }
    log_notice(LD_GENERAL, "Unable to lock all current and future memory "
                           "pages: %s", strerror(errno));
    return -1;
  }
#else /* !(defined(HAVE_UNIX_MLOCKALL)) */
  log_warn(LD_GENERAL, "Unable to lock memory pages. mlockall() unsupported?");
  return -1;
#endif /* defined(HAVE_UNIX_MLOCKALL) */
}

/**
 * On Windows, WSAEWOULDBLOCK is not always correct: when you see it,
 * you need to ask the socket for its actual errno.  Also, you need to
 * get your errors from WSAGetLastError, not errno.  (If you supply a
 * socket of -1, we check WSAGetLastError, but don't correct
 * WSAEWOULDBLOCKs.)
 *
 * The upshot of all of this is that when a socket call fails, you
 * should call tor_socket_errno <em>at most once</em> on the failing
 * socket to get the error.
 */
#if defined(_WIN32)
int
tor_socket_errno(tor_socket_t sock)
{
  int optval, optvallen=sizeof(optval);
  int err = WSAGetLastError();
  if (err == WSAEWOULDBLOCK && SOCKET_OK(sock)) {
    if (getsockopt(sock, SOL_SOCKET, SO_ERROR, (void*)&optval, &optvallen))
      return err;
    if (optval)
      return optval;
  }
  return err;
}
#endif /* defined(_WIN32) */

#if defined(_WIN32)
#define E(code, s) { code, (s " [" #code " ]") }
struct { int code; const char *msg; } windows_socket_errors[] = {
  E(WSAEINTR, "Interrupted function call"),
  E(WSAEACCES, "Permission denied"),
  E(WSAEFAULT, "Bad address"),
  E(WSAEINVAL, "Invalid argument"),
  E(WSAEMFILE, "Too many open files"),
  E(WSAEWOULDBLOCK,  "Resource temporarily unavailable"),
  E(WSAEINPROGRESS, "Operation now in progress"),
  E(WSAEALREADY, "Operation already in progress"),
  E(WSAENOTSOCK, "Socket operation on nonsocket"),
  E(WSAEDESTADDRREQ, "Destination address required"),
  E(WSAEMSGSIZE, "Message too long"),
  E(WSAEPROTOTYPE, "Protocol wrong for socket"),
  E(WSAENOPROTOOPT, "Bad protocol option"),
  E(WSAEPROTONOSUPPORT, "Protocol not supported"),
  E(WSAESOCKTNOSUPPORT, "Socket type not supported"),
  /* What's the difference between NOTSUPP and NOSUPPORT? :) */
  E(WSAEOPNOTSUPP, "Operation not supported"),
  E(WSAEPFNOSUPPORT,  "Protocol family not supported"),
  E(WSAEAFNOSUPPORT, "Address family not supported by protocol family"),
  E(WSAEADDRINUSE, "Address already in use"),
  E(WSAEADDRNOTAVAIL, "Cannot assign requested address"),
  E(WSAENETDOWN, "Network is down"),
  E(WSAENETUNREACH, "Network is unreachable"),
  E(WSAENETRESET, "Network dropped connection on reset"),
  E(WSAECONNABORTED, "Software caused connection abort"),
  E(WSAECONNRESET, "Connection reset by peer"),
  E(WSAENOBUFS, "No buffer space available"),
  E(WSAEISCONN, "Socket is already connected"),
  E(WSAENOTCONN, "Socket is not connected"),
  E(WSAESHUTDOWN, "Cannot send after socket shutdown"),
  E(WSAETIMEDOUT, "Connection timed out"),
  E(WSAECONNREFUSED, "Connection refused"),
  E(WSAEHOSTDOWN, "Host is down"),
  E(WSAEHOSTUNREACH, "No route to host"),
  E(WSAEPROCLIM, "Too many processes"),
  /* Yes, some of these start with WSA, not WSAE. No, I don't know why. */
  E(WSASYSNOTREADY, "Network subsystem is unavailable"),
  E(WSAVERNOTSUPPORTED, "Winsock.dll out of range"),
  E(WSANOTINITIALISED, "Successful WSAStartup not yet performed"),
  E(WSAEDISCON, "Graceful shutdown now in progress"),
#ifdef WSATYPE_NOT_FOUND
  E(WSATYPE_NOT_FOUND, "Class type not found"),
#endif
  E(WSAHOST_NOT_FOUND, "Host not found"),
  E(WSATRY_AGAIN, "Nonauthoritative host not found"),
  E(WSANO_RECOVERY, "This is a nonrecoverable error"),
  E(WSANO_DATA, "Valid name, no data record of requested type)"),

  /* There are some more error codes whose numeric values are marked
   * <b>OS dependent</b>. They start with WSA_, apparently for the same
   * reason that practitioners of some craft traditions deliberately
   * introduce imperfections into their baskets and rugs "to allow the
   * evil spirits to escape."  If we catch them, then our binaries
   * might not report consistent results across versions of Windows.
   * Thus, I'm going to let them all fall through.
   */
  { -1, NULL },
};
/** There does not seem to be a strerror equivalent for Winsock errors.
 * Naturally, we have to roll our own.
 */
const char *
tor_socket_strerror(int e)
{
  int i;
  for (i=0; windows_socket_errors[i].code >= 0; ++i) {
    if (e == windows_socket_errors[i].code)
      return windows_socket_errors[i].msg;
  }
  return strerror(e);
}
#endif /* defined(_WIN32) */

/** Called before we make any calls to network-related functions.
 * (Some operating systems require their network libraries to be
 * initialized.) */
int
network_init(void)
{
#ifdef _WIN32
  /* This silly exercise is necessary before windows will allow
   * gethostbyname to work. */
  WSADATA WSAData;
  int r;
  r = WSAStartup(0x101,&WSAData);
  if (r) {
    log_warn(LD_NET,"Error initializing windows network layer: code was %d",r);
    return -1;
  }
  if (sizeof(SOCKET) != sizeof(tor_socket_t)) {
    log_warn(LD_BUG,"The tor_socket_t type does not match SOCKET in size; Tor "
             "might not work. (Sizes are %d and %d respectively.)",
             (int)sizeof(tor_socket_t), (int)sizeof(SOCKET));
  }
  /* WSAData.iMaxSockets might show the max sockets we're allowed to use.
   * We might use it to complain if we're trying to be a server but have
   * too few sockets available. */
#endif /* defined(_WIN32) */
  return 0;
}

#ifdef _WIN32
/** Return a newly allocated string describing the windows system error code
 * <b>err</b>.  Note that error codes are different from errno.  Error codes
 * come from GetLastError() when a winapi call fails.  errno is set only when
 * ANSI functions fail.  Whee. */
char *
format_win32_error(DWORD err)
{
  TCHAR *str = NULL;
  char *result;
  DWORD n;

  /* Somebody once decided that this interface was better than strerror(). */
  n = FormatMessage(FORMAT_MESSAGE_ALLOCATE_BUFFER |
                 FORMAT_MESSAGE_FROM_SYSTEM |
                 FORMAT_MESSAGE_IGNORE_INSERTS,
                 NULL, err,
                 MAKELANGID(LANG_ENGLISH, SUBLANG_DEFAULT),
                 (LPVOID)&str,
                 0, NULL);

  if (str && n) {
#ifdef UNICODE
    size_t len;
    if (n > 128*1024)
      len = (128 * 1024) * 2 + 1; /* This shouldn't be possible, but let's
                                   * make sure. */
    else
      len = n * 2 + 1;
    result = tor_malloc(len);
    wcstombs(result,str,len);
    result[len-1] = '\0';
#else /* !(defined(UNICODE)) */
    result = tor_strdup(str);
#endif /* defined(UNICODE) */
  } else {
    result = tor_strdup("<unformattable error>");
  }
  if (str) {
    LocalFree(str); /* LocalFree != free() */
  }
  return result;
}
#endif /* defined(_WIN32) */

#if defined(HW_PHYSMEM64)
/* This appears to be an OpenBSD thing */
#define INT64_HW_MEM HW_PHYSMEM64
#elif defined(HW_MEMSIZE)
/* OSX defines this one */
#define INT64_HW_MEM HW_MEMSIZE
#endif /* defined(HW_PHYSMEM64) || ... */

/**
 * Helper: try to detect the total system memory, and return it. On failure,
 * return 0.
 */
static uint64_t
get_total_system_memory_impl(void)
{
#if defined(__linux__)
  /* On linux, sysctl is deprecated. Because proc is so awesome that you
   * shouldn't _want_ to write portable code, I guess? */
  unsigned long long result=0;
  int fd = -1;
  char *s = NULL;
  const char *cp;
  size_t file_size=0;
  if (-1 == (fd = tor_open_cloexec("/proc/meminfo",O_RDONLY,0)))
    return 0;
  s = read_file_to_str_until_eof(fd, 65536, &file_size);
  if (!s)
    goto err;
  cp = strstr(s, "MemTotal:");
  if (!cp)
    goto err;
  /* Use the system sscanf so that space will match a wider number of space */
  if (sscanf(cp, "MemTotal: %llu kB\n", &result) != 1)
    goto err;

  close(fd);
  tor_free(s);
  return result * 1024;

 err:
  /* LCOV_EXCL_START Can't reach this unless proc is broken. */
  tor_free(s);
  close(fd);
  return 0;
  /* LCOV_EXCL_STOP */
#elif defined (_WIN32)
  /* Windows has MEMORYSTATUSEX; pretty straightforward. */
  MEMORYSTATUSEX ms;
  memset(&ms, 0, sizeof(ms));
  ms.dwLength = sizeof(ms);
  if (! GlobalMemoryStatusEx(&ms))
    return 0;

  return ms.ullTotalPhys;

#elif defined(HAVE_SYSCTL) && defined(INT64_HW_MEM)
  /* On many systems, HW_PYHSMEM is clipped to 32 bits; let's use a better
   * variant if we know about it. */
  uint64_t memsize = 0;
  size_t len = sizeof(memsize);
  int mib[2] = {CTL_HW, INT64_HW_MEM};
  if (sysctl(mib,2,&memsize,&len,NULL,0))
    return 0;

  return memsize;

#elif defined(HAVE_SYSCTL) && defined(HW_PHYSMEM)
  /* On some systems (like FreeBSD I hope) you can use a size_t with
   * HW_PHYSMEM. */
  size_t memsize=0;
  size_t len = sizeof(memsize);
  int mib[2] = {CTL_HW, HW_USERMEM};
  if (sysctl(mib,2,&memsize,&len,NULL,0))
    return 0;

  return memsize;

#else
  /* I have no clue. */
  return 0;
#endif /* defined(__linux__) || ... */
}

/**
 * Try to find out how much physical memory the system has. On success,
 * return 0 and set *<b>mem_out</b> to that value. On failure, return -1.
 */
int
get_total_system_memory(size_t *mem_out)
{
  static size_t mem_cached=0;
  uint64_t m = get_total_system_memory_impl();
  if (0 == m) {
    /* LCOV_EXCL_START -- can't make this happen without mocking. */
    /* We couldn't find our memory total */
    if (0 == mem_cached) {
      /* We have no cached value either */
      *mem_out = 0;
      return -1;
    }

    *mem_out = mem_cached;
    return 0;
    /* LCOV_EXCL_STOP */
  }

#if SIZE_MAX != UINT64_MAX
  if (m > SIZE_MAX) {
    /* I think this could happen if we're a 32-bit Tor running on a 64-bit
     * system: we could have more system memory than would fit in a
     * size_t. */
    m = SIZE_MAX;
  }
#endif /* SIZE_MAX != UINT64_MAX */

  *mem_out = mem_cached = (size_t) m;

  return 0;
}

/** Emit the password prompt <b>prompt</b>, then read up to <b>buflen</b>
 * bytes of passphrase into <b>output</b>. Return the number of bytes in
 * the passphrase, excluding terminating NUL.
 */
ssize_t
tor_getpass(const char *prompt, char *output, size_t buflen)
{
  tor_assert(buflen <= SSIZE_MAX);
  tor_assert(buflen >= 1);
#if defined(HAVE_READPASSPHRASE)
  char *pwd = readpassphrase(prompt, output, buflen, RPP_ECHO_OFF);
  if (pwd == NULL)
    return -1;
  return strlen(pwd);
#elif defined(_WIN32)
  int r = -1;
  while (*prompt) {
    _putch(*prompt++);
  }

  tor_assert(buflen <= INT_MAX);
  wchar_t *buf = tor_calloc(buflen, sizeof(wchar_t));

  wchar_t *ptr = buf, *lastch = buf + buflen - 1;
  while (ptr < lastch) {
    wint_t ch = _getwch();
    switch (ch) {
      case '\r':
      case '\n':
      case WEOF:
        goto done_reading;
      case 3:
        goto done; /* Can't actually read ctrl-c this way. */
      case '\b':
        if (ptr > buf)
          --ptr;
        continue;
      case 0:
      case 0xe0:
        ch = _getwch(); /* Ignore; this is a function or arrow key */
        break;
      default:
        *ptr++ = ch;
        break;
    }
  }
 done_reading:
  ;

#ifndef WC_ERR_INVALID_CHARS
#define WC_ERR_INVALID_CHARS 0x80
#endif

  /* Now convert it to UTF-8 */
  r = WideCharToMultiByte(CP_UTF8,
                          WC_NO_BEST_FIT_CHARS|WC_ERR_INVALID_CHARS,
                          buf, (int)(ptr-buf),
                          output, (int)(buflen-1),
                          NULL, NULL);
  if (r <= 0) {
    r = -1;
    goto done;
  }

  tor_assert(r < (int)buflen);

  output[r] = 0;

 done:
  SecureZeroMemory(buf, sizeof(wchar_t)*buflen);
  tor_free(buf);
  return r;
#else
#error "No implementation for tor_getpass found!"
#endif /* defined(HAVE_READPASSPHRASE) || ... */
}

/** Return the amount of free disk space we have permission to use, in
 * bytes. Return -1 if the amount of free space can't be determined. */
int64_t
tor_get_avail_disk_space(const char *path)
{
#ifdef HAVE_STATVFS
  struct statvfs st;
  int r;
  memset(&st, 0, sizeof(st));

  r = statvfs(path, &st);
  if (r < 0)
    return -1;

  int64_t result = st.f_bavail;
  if (st.f_frsize) {
    result *= st.f_frsize;
  } else if (st.f_bsize) {
    result *= st.f_bsize;
  } else {
    return -1;
  }

  return result;
#elif defined(_WIN32)
  ULARGE_INTEGER freeBytesAvail;
  BOOL ok;

  ok = GetDiskFreeSpaceEx(path, &freeBytesAvail, NULL, NULL);
  if (!ok) {
    return -1;
  }
  return (int64_t)freeBytesAvail.QuadPart;
#else
  (void)path;
  errno = ENOSYS;
  return -1;
#endif /* defined(HAVE_STATVFS) || ... */
}
<|MERGE_RESOLUTION|>--- conflicted
+++ resolved
@@ -2240,29 +2240,14 @@
   log_debug(LD_CONFIG,
             "Attemping to disable debugger attachment to Tor for "
             "unprivileged users.");
-<<<<<<< HEAD
 #if defined(__linux__) && defined(HAVE_SYS_PRCTL_H) \
   && defined(HAVE_PRCTL) && defined(PR_SET_DUMPABLE)
-  attempted = 1;
-  r = prctl(PR_SET_DUMPABLE, 0);
-#endif
-#if defined(__APPLE__) && defined(PT_DENY_ATTACH)
-  if (r < 0) {
-    attempted = 1;
-    r = ptrace(PT_DENY_ATTACH, 0, 0, 0);
-  }
-#endif /* defined(__APPLE__) && defined(PT_DENY_ATTACH) */
-=======
-#if defined(__linux__) && defined(HAVE_SYS_PRCTL_H) && defined(HAVE_PRCTL)
-#ifdef PR_SET_DUMPABLE
 #define TRIED_TO_DISABLE
   r = prctl(PR_SET_DUMPABLE, 0);
-#endif
 #elif defined(__APPLE__) && defined(PT_DENY_ATTACH)
-#define TRIED_TO_DISABLE
+#define TRIED_TO_ATTACH
   r = ptrace(PT_DENY_ATTACH, 0, 0, 0);
-#endif
->>>>>>> a28e239b
+#endif /* defined(__linux__) && defined(HAVE_SYS_PRCTL_H) ... || ... */
 
   // XXX: TODO - Mac OS X has dtrace and this may be disabled.
   // XXX: TODO - Windows probably has something similar
@@ -2275,7 +2260,7 @@
     log_warn(LD_CONFIG, "Unable to disable debugger attaching: %s",
              strerror(errno));
   }
-#endif
+#endif /* defined(TRIED_TO_DISABLE) */
 #undef TRIED_TO_DISABLE
   return r;
 }
