--- conflicted
+++ resolved
@@ -371,11 +371,7 @@
   }
   tt_assert(rv == 0);
 
-<<<<<<< HEAD
- done:
-=======
-done:
->>>>>>> b316c87b
+ done:
   config_free_lines(cl);
   if (rv != 0) {
     free_options_test_data(result);
@@ -1488,12 +1484,8 @@
   tt_int_op(ret, OP_EQ, -1);
   tt_assert(tdata->opt->PathsNeededToBuildCircuits > 0.24 &&
             tdata->opt->PathsNeededToBuildCircuits < 0.26);
-<<<<<<< HEAD
   expect_log_msg("PathsNeededToBuildCircuits is too low. "
                  "Increasing to 0.25\n");
-=======
-  expect_log_msg("PathsNeededToBuildCircuits is too low. Increasing to 0.25\n");
->>>>>>> b316c87b
   tor_free(msg);
 
   free_options_test_data(tdata);
