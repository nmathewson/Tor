--- conflicted
+++ resolved
@@ -299,14 +299,10 @@
   V(MaxAdvertisedBandwidth,      MEMUNIT,  "1 GB"),
   V(MaxCircuitDirtiness,         INTERVAL, "10 minutes"),
   V(MaxClientCircuitsPending,    UINT,     "32"),
-<<<<<<< HEAD
+  V(MaxMemInCellQueues,          MEMUNIT,  "8 GB"),
   OBSOLETE("MaxOnionsPending"),
   V(MaxOnionQueueDelay,          MSEC_INTERVAL, "1750 msec"),
   V(MinMeasuredBWsForAuthToIgnoreAdvertised, INT, "500"),
-=======
-  V(MaxMemInCellQueues,          MEMUNIT,  "8 GB"),
-  V(MaxOnionsPending,            UINT,     "100"),
->>>>>>> c37fdc2e
   OBSOLETE("MonthlyAccountingStart"),
   V(MyFamily,                    STRING,   NULL),
   V(NewCircuitPeriod,            INTERVAL, "30 seconds"),
@@ -2615,17 +2611,14 @@
     REJECT("If EntryNodes is set, UseEntryGuards must be enabled.");
   }
 
-<<<<<<< HEAD
-  options->AllowInvalid_ = 0;
-=======
   if (options->MaxMemInCellQueues < (500 << 20)) {
     log_warn(LD_CONFIG, "MaxMemInCellQueues must be at least 500 MB for now. "
              "Ideally, have it as large as you can afford.");
     options->MaxMemInCellQueues = (500 << 20);
   }
 
-  options->_AllowInvalid = 0;
->>>>>>> c37fdc2e
+  options->AllowInvalid_ = 0;
+
   if (options->AllowInvalidNodes) {
     SMARTLIST_FOREACH_BEGIN(options->AllowInvalidNodes, const char *, cp) {
         if (!strcasecmp(cp, "entry"))
