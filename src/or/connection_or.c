/* Copyright (c) 2001 Matej Pfajfar.
 * Copyright (c) 2001-2004, Roger Dingledine.
 * Copyright (c) 2004-2006, Roger Dingledine, Nick Mathewson.
 * Copyright (c) 2007-2013, The Tor Project, Inc. */
/* See LICENSE for licensing information */

/**
 * \file connection_or.c
 * \brief Functions to handle OR connections, TLS handshaking, and
 * cells on the network.
 **/

#include "or.h"
#include "buffers.h"
/*
 * Define this so we get channel internal functions, since we're implementing
 * part of a subclass (channel_tls_t).
 */
#define TOR_CHANNEL_INTERNAL_
#include "channel.h"
#include "channeltls.h"
#include "circuitbuild.h"
#include "circuitlist.h"
#include "circuitstats.h"
#include "command.h"
#include "config.h"
#include "connection.h"
#include "connection_or.h"
#include "control.h"
#include "dirserv.h"
#include "entrynodes.h"
#include "geoip.h"
#include "main.h"
#include "networkstatus.h"
#include "nodelist.h"
#include "reasons.h"
#include "relay.h"
#include "rephist.h"
#include "router.h"
#include "routerlist.h"

#ifdef USE_BUFFEREVENTS
#include <event2/bufferevent_ssl.h>
#endif

static int connection_tls_finish_handshake(or_connection_t *conn);
static int connection_or_launch_v3_or_handshake(or_connection_t *conn);
static int connection_or_process_cells_from_inbuf(or_connection_t *conn);
static int connection_or_check_valid_tls_handshake(or_connection_t *conn,
                                                   int started_here,
                                                   char *digest_rcvd_out);

static void connection_or_tls_renegotiated_cb(tor_tls_t *tls, void *_conn);

static unsigned int
connection_or_is_bad_for_new_circs(or_connection_t *or_conn);
static void connection_or_mark_bad_for_new_circs(or_connection_t *or_conn);

/*
 * Call this when changing connection state, so notifications to the owning
 * channel can be handled.
 */

static void connection_or_change_state(or_connection_t *conn, uint8_t state);

#ifdef USE_BUFFEREVENTS
static void connection_or_handle_event_cb(struct bufferevent *bufev,
                                          short event, void *arg);
#include <event2/buffer.h>/*XXXX REMOVE */
#endif

/**************************************************************/

/** Map from identity digest of connected OR or desired OR to a connection_t
 * with that identity digest.  If there is more than one such connection_t,
 * they form a linked list, with next_with_same_id as the next pointer. */
static digestmap_t *orconn_identity_map = NULL;

/** If conn is listed in orconn_identity_map, remove it, and clear
 * conn->identity_digest.  Otherwise do nothing. */
void
connection_or_remove_from_identity_map(or_connection_t *conn)
{
  or_connection_t *tmp;
  tor_assert(conn);
  if (!orconn_identity_map)
    return;
  tmp = digestmap_get(orconn_identity_map, conn->identity_digest);
  if (!tmp) {
    if (!tor_digest_is_zero(conn->identity_digest)) {
      log_warn(LD_BUG, "Didn't find connection '%s' on identity map when "
               "trying to remove it.",
               conn->nickname ? conn->nickname : "NULL");
    }
    return;
  }
  if (conn == tmp) {
    if (conn->next_with_same_id)
      digestmap_set(orconn_identity_map, conn->identity_digest,
                    conn->next_with_same_id);
    else
      digestmap_remove(orconn_identity_map, conn->identity_digest);
  } else {
    while (tmp->next_with_same_id) {
      if (tmp->next_with_same_id == conn) {
        tmp->next_with_same_id = conn->next_with_same_id;
        break;
      }
      tmp = tmp->next_with_same_id;
    }
  }
  memset(conn->identity_digest, 0, DIGEST_LEN);
  conn->next_with_same_id = NULL;
}

/** Remove all entries from the identity-to-orconn map, and clear
 * all identities in OR conns.*/
void
connection_or_clear_identity_map(void)
{
  smartlist_t *conns = get_connection_array();
  SMARTLIST_FOREACH(conns, connection_t *, conn,
  {
    if (conn->type == CONN_TYPE_OR) {
      or_connection_t *or_conn = TO_OR_CONN(conn);
      memset(or_conn->identity_digest, 0, DIGEST_LEN);
      or_conn->next_with_same_id = NULL;
    }
  });

  digestmap_free(orconn_identity_map, NULL);
  orconn_identity_map = NULL;
}

/** Change conn->identity_digest to digest, and add conn into
 * orconn_digest_map. */
static void
connection_or_set_identity_digest(or_connection_t *conn, const char *digest)
{
  or_connection_t *tmp;
  tor_assert(conn);
  tor_assert(digest);

  if (!orconn_identity_map)
    orconn_identity_map = digestmap_new();
  if (tor_memeq(conn->identity_digest, digest, DIGEST_LEN))
    return;

  /* If the identity was set previously, remove the old mapping. */
  if (! tor_digest_is_zero(conn->identity_digest)) {
    connection_or_remove_from_identity_map(conn);
    if (conn->chan)
      channel_clear_identity_digest(TLS_CHAN_TO_BASE(conn->chan));
  }

  memcpy(conn->identity_digest, digest, DIGEST_LEN);

  /* If we're setting the ID to zero, don't add a mapping. */
  if (tor_digest_is_zero(digest))
    return;

  tmp = digestmap_set(orconn_identity_map, digest, conn);
  conn->next_with_same_id = tmp;

  /* Deal with channels */
  if (conn->chan)
    channel_set_identity_digest(TLS_CHAN_TO_BASE(conn->chan), digest);

#if 1
  /* Testing code to check for bugs in representation. */
  for (; tmp; tmp = tmp->next_with_same_id) {
    tor_assert(tor_memeq(tmp->identity_digest, digest, DIGEST_LEN));
    tor_assert(tmp != conn);
  }
#endif
}

/**************************************************************/

/** Map from a string describing what a non-open OR connection was doing when
 * failed, to an intptr_t describing the count of connections that failed that
 * way.  Note that the count is stored _as_ the pointer.
 */
static strmap_t *broken_connection_counts;

/** If true, do not record information in <b>broken_connection_counts</b>. */
static int disable_broken_connection_counts = 0;

/** Record that an OR connection failed in <b>state</b>. */
static void
note_broken_connection(const char *state)
{
  void *ptr;
  intptr_t val;
  if (disable_broken_connection_counts)
    return;

  if (!broken_connection_counts)
    broken_connection_counts = strmap_new();

  ptr = strmap_get(broken_connection_counts, state);
  val = (intptr_t)ptr;
  val++;
  ptr = (void*)val;
  strmap_set(broken_connection_counts, state, ptr);
}

/** Forget all recorded states for failed connections.  If
 * <b>stop_recording</b> is true, don't record any more. */
void
clear_broken_connection_map(int stop_recording)
{
  if (broken_connection_counts)
    strmap_free(broken_connection_counts, NULL);
  broken_connection_counts = NULL;
  if (stop_recording)
    disable_broken_connection_counts = 1;
}

/** Write a detailed description the state of <b>orconn</b> into the
 * <b>buflen</b>-byte buffer at <b>buf</b>.  This description includes not
 * only the OR-conn level state but also the TLS state.  It's useful for
 * diagnosing broken handshakes. */
static void
connection_or_get_state_description(or_connection_t *orconn,
                                    char *buf, size_t buflen)
{
  connection_t *conn = TO_CONN(orconn);
  const char *conn_state;
  char tls_state[256];

  tor_assert(conn->type == CONN_TYPE_OR);

  conn_state = conn_state_to_string(conn->type, conn->state);
  tor_tls_get_state_description(orconn->tls, tls_state, sizeof(tls_state));

  tor_snprintf(buf, buflen, "%s with SSL state %s", conn_state, tls_state);
}

/** Record the current state of <b>orconn</b> as the state of a broken
 * connection. */
static void
connection_or_note_state_when_broken(or_connection_t *orconn)
{
  char buf[256];
  if (disable_broken_connection_counts)
    return;
  connection_or_get_state_description(orconn, buf, sizeof(buf));
  log_info(LD_HANDSHAKE,"Connection died in state '%s'", buf);
  note_broken_connection(buf);
}

/** Helper type used to sort connection states and find the most frequent. */
typedef struct broken_state_count_t {
  intptr_t count;
  const char *state;
} broken_state_count_t;

/** Helper function used to sort broken_state_count_t by frequency. */
static int
broken_state_count_compare(const void **a_ptr, const void **b_ptr)
{
  const broken_state_count_t *a = *a_ptr, *b = *b_ptr;
  if (b->count < a->count)
    return -1;
  else if (b->count == a->count)
    return 0;
  else
    return 1;
}

/** Upper limit on the number of different states to report for connection
 * failure. */
#define MAX_REASONS_TO_REPORT 10

/** Report a list of the top states for failed OR connections at log level
 * <b>severity</b>, in log domain <b>domain</b>. */
void
connection_or_report_broken_states(int severity, int domain)
{
  int total = 0;
  smartlist_t *items;

  if (!broken_connection_counts || disable_broken_connection_counts)
    return;

  items = smartlist_new();
  STRMAP_FOREACH(broken_connection_counts, state, void *, countptr) {
    broken_state_count_t *c = tor_malloc(sizeof(broken_state_count_t));
    c->count = (intptr_t)countptr;
    total += (int)c->count;
    c->state = state;
    smartlist_add(items, c);
  } STRMAP_FOREACH_END;

  smartlist_sort(items, broken_state_count_compare);

  tor_log(severity, domain, "%d connections have failed%s", total,
      smartlist_len(items) > MAX_REASONS_TO_REPORT ? ". Top reasons:" : ":");

  SMARTLIST_FOREACH_BEGIN(items, const broken_state_count_t *, c) {
    if (c_sl_idx > MAX_REASONS_TO_REPORT)
      break;
    tor_log(severity, domain,
        " %d connections died in state %s", (int)c->count, c->state);
  } SMARTLIST_FOREACH_END(c);

  SMARTLIST_FOREACH(items, broken_state_count_t *, c, tor_free(c));
  smartlist_free(items);
}

/** Call this to change or_connection_t states, so the owning channel_tls_t can
 * be notified.
 */

static void
connection_or_change_state(or_connection_t *conn, uint8_t state)
{
  uint8_t old_state;

  tor_assert(conn);

  old_state = conn->base_.state;
  conn->base_.state = state;

  if (conn->chan)
    channel_tls_handle_state_change_on_orconn(conn->chan, conn,
                                              old_state, state);
}

/** Return the number of circuits using an or_connection_t; this used to
 * be an or_connection_t field, but it got moved to channel_t and we
 * shouldn't maintain two copies. */

int
connection_or_get_num_circuits(or_connection_t *conn)
{
  tor_assert(conn);

  if (conn->chan) {
    return channel_num_circuits(TLS_CHAN_TO_BASE(conn->chan));
  } else return 0;
}

/**************************************************************/

/** Pack the cell_t host-order structure <b>src</b> into network-order
 * in the buffer <b>dest</b>. See tor-spec.txt for details about the
 * wire format.
 *
 * Note that this function doesn't touch <b>dst</b>-\>next: the caller
 * should set it or clear it as appropriate.
 */
void
cell_pack(packed_cell_t *dst, const cell_t *src, int wide_circ_ids)
{
  char *dest = dst->body;
  if (wide_circ_ids) {
    set_uint32(dest, htonl(src->circ_id));
    dest += 4;
  } else {
    set_uint16(dest, htons(src->circ_id));
    dest += 2;
    memset(dest+CELL_MAX_NETWORK_SIZE-2, 0, 2); /*make sure it's clear */
  }
  set_uint8(dest, src->command);
  memcpy(dest+1, src->payload, CELL_PAYLOAD_SIZE);
}

/** Unpack the network-order buffer <b>src</b> into a host-order
 * cell_t structure <b>dest</b>.
 */
static void
cell_unpack(cell_t *dest, const char *src, int wide_circ_ids)
{
  if (wide_circ_ids) {
    dest->circ_id = ntohl(get_uint32(src));
    src += 4;
  } else {
    dest->circ_id = ntohs(get_uint16(src));
    src += 2;
  }
  dest->command = get_uint8(src);
  memcpy(dest->payload, src+1, CELL_PAYLOAD_SIZE);
}

/** Write the header of <b>cell</b> into the first VAR_CELL_MAX_HEADER_SIZE
 * bytes of <b>hdr_out</b>. Returns number of bytes used. */
int
var_cell_pack_header(const var_cell_t *cell, char *hdr_out, int wide_circ_ids)
{
  int r;
  if (wide_circ_ids) {
    set_uint32(hdr_out, htonl(cell->circ_id));
    hdr_out += 4;
    r = VAR_CELL_MAX_HEADER_SIZE;
  } else {
    set_uint16(hdr_out, htons(cell->circ_id));
    hdr_out += 2;
    r = VAR_CELL_MAX_HEADER_SIZE - 2;
  }
  set_uint8(hdr_out, cell->command);
  set_uint16(hdr_out+1, htons(cell->payload_len));
  return r;
}

/** Allocate and return a new var_cell_t with <b>payload_len</b> bytes of
 * payload space. */
var_cell_t *
var_cell_new(uint16_t payload_len)
{
  size_t size = STRUCT_OFFSET(var_cell_t, payload) + payload_len;
  var_cell_t *cell = tor_malloc_zero(size);
  cell->payload_len = payload_len;
  cell->command = 0;
  cell->circ_id = 0;
  return cell;
}

/** Release all space held by <b>cell</b>. */
void
var_cell_free(var_cell_t *cell)
{
  tor_free(cell);
}

/** We've received an EOF from <b>conn</b>. Mark it for close and return. */
int
connection_or_reached_eof(or_connection_t *conn)
{
  tor_assert(conn);

  log_info(LD_OR,"OR connection reached EOF. Closing.");
  connection_or_close_normally(conn, 1);

  return 0;
}

/** Handle any new bytes that have come in on connection <b>conn</b>.
 * If conn is in 'open' state, hand it to
 * connection_or_process_cells_from_inbuf()
 * (else do nothing).
 */
int
connection_or_process_inbuf(or_connection_t *conn)
{
  /** Don't let the inbuf of a nonopen OR connection grow beyond this many
   * bytes: it's either a broken client, a non-Tor client, or a DOS
   * attempt. */
#define MAX_OR_INBUF_WHEN_NONOPEN 0

  int ret = 0;
  tor_assert(conn);

  switch (conn->base_.state) {
    case OR_CONN_STATE_PROXY_HANDSHAKING:
      ret = connection_read_proxy_handshake(TO_CONN(conn));

      /* start TLS after handshake completion, or deal with error */
      if (ret == 1) {
        tor_assert(TO_CONN(conn)->proxy_state == PROXY_CONNECTED);
        if (connection_tls_start_handshake(conn, 0) < 0)
          ret = -1;
        /* Touch the channel's active timestamp if there is one */
        if (conn->chan)
          channel_timestamp_active(TLS_CHAN_TO_BASE(conn->chan));
      }
      if (ret < 0) {
        connection_or_close_for_error(conn, 0);
      }

      return ret;
    case OR_CONN_STATE_TLS_SERVER_RENEGOTIATING:
#ifdef USE_BUFFEREVENTS
      if (tor_tls_server_got_renegotiate(conn->tls))
        connection_or_tls_renegotiated_cb(conn->tls, conn);
      if (conn->base_.marked_for_close)
        return 0;
      /* fall through. */
#endif
    case OR_CONN_STATE_OPEN:
    case OR_CONN_STATE_OR_HANDSHAKING_V2:
    case OR_CONN_STATE_OR_HANDSHAKING_V3:
      return connection_or_process_cells_from_inbuf(conn);
    default:
      break; /* don't do anything */
  }

  /* This check was necessary with 0.2.2, when the TLS_SERVER_RENEGOTIATING
   * check would otherwise just let data accumulate.  It serves no purpose
   * in 0.2.3.
   *
   * XXX024 Remove this check once we verify that the above paragraph is
   * 100% true. */
  if (buf_datalen(conn->base_.inbuf) > MAX_OR_INBUF_WHEN_NONOPEN) {
    log_fn(LOG_PROTOCOL_WARN, LD_NET, "Accumulated too much data (%d bytes) "
           "on nonopen OR connection %s %s:%u in state %s; closing.",
           (int)buf_datalen(conn->base_.inbuf),
           connection_or_nonopen_was_started_here(conn) ? "to" : "from",
           conn->base_.address, conn->base_.port,
           conn_state_to_string(conn->base_.type, conn->base_.state));
    connection_or_close_for_error(conn, 0);
    ret = -1;
  }

  return ret;
}

/** When adding cells to an OR connection's outbuf, keep adding until the
 * outbuf is at least this long, or we run out of cells. */
#define OR_CONN_HIGHWATER (32*1024)

/** Add cells to an OR connection's outbuf whenever the outbuf's data length
 * drops below this size. */
#define OR_CONN_LOWWATER (16*1024)

/** Called whenever we have flushed some data on an or_conn: add more data
 * from active circuits. */
int
connection_or_flushed_some(or_connection_t *conn)
{
  size_t datalen, temp;
  ssize_t n, flushed;
  size_t cell_network_size = get_cell_network_size(conn->wide_circ_ids);

  /* If we're under the low water mark, add cells until we're just over the
   * high water mark. */
  datalen = connection_get_outbuf_len(TO_CONN(conn));
  if (datalen < OR_CONN_LOWWATER) {
    while ((conn->chan) && channel_tls_more_to_flush(conn->chan)) {
      /* Compute how many more cells we want at most */
      n = CEIL_DIV(OR_CONN_HIGHWATER - datalen, cell_network_size);
      /* Bail out if we don't want any more */
      if (n <= 0) break;
      /* We're still here; try to flush some more cells */
      flushed = channel_tls_flush_some_cells(conn->chan, n);
      /* Bail out if it says it didn't flush anything */
      if (flushed <= 0) break;
      /* How much in the outbuf now? */
      temp = connection_get_outbuf_len(TO_CONN(conn));
      /* Bail out if we didn't actually increase the outbuf size */
      if (temp <= datalen) break;
      /* Update datalen for the next iteration */
      datalen = temp;
    }
  }

  return 0;
}

/** Connection <b>conn</b> has finished writing and has no bytes left on
 * its outbuf.
 *
 * Otherwise it's in state "open": stop writing and return.
 *
 * If <b>conn</b> is broken, mark it for close and return -1, else
 * return 0.
 */
int
connection_or_finished_flushing(or_connection_t *conn)
{
  tor_assert(conn);
  assert_connection_ok(TO_CONN(conn),0);

  switch (conn->base_.state) {
    case OR_CONN_STATE_PROXY_HANDSHAKING:
    case OR_CONN_STATE_OPEN:
    case OR_CONN_STATE_OR_HANDSHAKING_V2:
    case OR_CONN_STATE_OR_HANDSHAKING_V3:
      break;
    default:
      log_err(LD_BUG,"Called in unexpected state %d.", conn->base_.state);
      tor_fragile_assert();
      return -1;
  }
  return 0;
}

/** Connected handler for OR connections: begin the TLS handshake.
 */
int
connection_or_finished_connecting(or_connection_t *or_conn)
{
  const int proxy_type = or_conn->proxy_type;
  connection_t *conn;

  tor_assert(or_conn);
  conn = TO_CONN(or_conn);
  tor_assert(conn->state == OR_CONN_STATE_CONNECTING);

  log_debug(LD_HANDSHAKE,"OR connect() to router at %s:%u finished.",
            conn->address,conn->port);
  control_event_bootstrap(BOOTSTRAP_STATUS_HANDSHAKE, 0);

  if (proxy_type != PROXY_NONE) {
    /* start proxy handshake */
    if (connection_proxy_connect(conn, proxy_type) < 0) {
      connection_or_close_for_error(or_conn, 0);
      return -1;
    }

    connection_start_reading(conn);
    connection_or_change_state(or_conn, OR_CONN_STATE_PROXY_HANDSHAKING);
    return 0;
  }

  if (connection_tls_start_handshake(or_conn, 0) < 0) {
    /* TLS handshaking error of some kind. */
    connection_or_close_for_error(or_conn, 0);
    return -1;
  }
  return 0;
}

/** Called when we're about to finally unlink and free an OR connection:
 * perform necessary accounting and cleanup */
void
connection_or_about_to_close(or_connection_t *or_conn)
{
  time_t now = time(NULL);
  connection_t *conn = TO_CONN(or_conn);

  /* Tell the controlling channel we're closed */
  if (or_conn->chan) {
    channel_closed(TLS_CHAN_TO_BASE(or_conn->chan));
    or_conn->chan = NULL;
  }

  /* Remember why we're closing this connection. */
  if (conn->state != OR_CONN_STATE_OPEN) {
    /* now mark things down as needed */
    if (connection_or_nonopen_was_started_here(or_conn)) {
      const or_options_t *options = get_options();
      connection_or_note_state_when_broken(or_conn);
      rep_hist_note_connect_failed(or_conn->identity_digest, now);
      entry_guard_register_connect_status(or_conn->identity_digest,0,
                                          !options->HTTPSProxy, now);
      if (conn->state >= OR_CONN_STATE_TLS_HANDSHAKING) {
        int reason = tls_error_to_orconn_end_reason(or_conn->tls_error);
        control_event_or_conn_status(or_conn, OR_CONN_EVENT_FAILED,
                                     reason);
        if (!authdir_mode_tests_reachability(options))
          control_event_bootstrap_problem(
                orconn_end_reason_to_control_string(reason), reason);
      }
    }
  } else if (conn->hold_open_until_flushed) {
    /* We only set hold_open_until_flushed when we're intentionally
     * closing a connection. */
    rep_hist_note_disconnect(or_conn->identity_digest, now);
    control_event_or_conn_status(or_conn, OR_CONN_EVENT_CLOSED,
                tls_error_to_orconn_end_reason(or_conn->tls_error));
  } else if (!tor_digest_is_zero(or_conn->identity_digest)) {
    rep_hist_note_connection_died(or_conn->identity_digest, now);
    control_event_or_conn_status(or_conn, OR_CONN_EVENT_CLOSED,
                tls_error_to_orconn_end_reason(or_conn->tls_error));
  }
}

/** Return 1 if identity digest <b>id_digest</b> is known to be a
 * currently or recently running relay. Otherwise return 0. */
int
connection_or_digest_is_known_relay(const char *id_digest)
{
  if (router_get_consensus_status_by_id(id_digest))
    return 1; /* It's in the consensus: "yes" */
  if (router_get_by_id_digest(id_digest))
    return 1; /* Not in the consensus, but we have a descriptor for
               * it. Probably it was in a recent consensus. "Yes". */
  return 0;
}

/** Set the per-conn read and write limits for <b>conn</b>. If it's a known
 * relay, we will rely on the global read and write buckets, so give it
 * per-conn limits that are big enough they'll never matter. But if it's
 * not a known relay, first check if we set PerConnBwRate/Burst, then
 * check if the consensus sets them, else default to 'big enough'.
 *
 * If <b>reset</b> is true, set the bucket to be full.  Otherwise, just
 * clip the bucket if it happens to be <em>too</em> full.
 */
static void
connection_or_update_token_buckets_helper(or_connection_t *conn, int reset,
                                          const or_options_t *options)
{
  int rate, burst; /* per-connection rate limiting params */
  if (connection_or_digest_is_known_relay(conn->identity_digest)) {
    /* It's in the consensus, or we have a descriptor for it meaning it
     * was probably in a recent consensus. It's a recognized relay:
     * give it full bandwidth. */
    rate = (int)options->BandwidthRate;
    burst = (int)options->BandwidthBurst;
  } else {
    /* Not a recognized relay. Squeeze it down based on the suggested
     * bandwidth parameters in the consensus, but allow local config
     * options to override. */
    rate = options->PerConnBWRate ? (int)options->PerConnBWRate :
        networkstatus_get_param(NULL, "perconnbwrate",
                                (int)options->BandwidthRate, 1, INT32_MAX);
    burst = options->PerConnBWBurst ? (int)options->PerConnBWBurst :
        networkstatus_get_param(NULL, "perconnbwburst",
                                (int)options->BandwidthBurst, 1, INT32_MAX);
  }

  conn->bandwidthrate = rate;
  conn->bandwidthburst = burst;
#ifdef USE_BUFFEREVENTS
  {
    const struct timeval *tick = tor_libevent_get_one_tick_timeout();
    struct ev_token_bucket_cfg *cfg, *old_cfg;
    int64_t rate64 = (((int64_t)rate) * options->TokenBucketRefillInterval)
      / 1000;
    /* This can't overflow, since TokenBucketRefillInterval <= 1000,
     * and rate started out less than INT_MAX. */
    int rate_per_tick = (int) rate64;

    cfg = ev_token_bucket_cfg_new(rate_per_tick, burst, rate_per_tick,
                                  burst, tick);
    old_cfg = conn->bucket_cfg;
    if (conn->base_.bufev)
      tor_set_bufferevent_rate_limit(conn->base_.bufev, cfg);
    if (old_cfg)
      ev_token_bucket_cfg_free(old_cfg);
    conn->bucket_cfg = cfg;
    (void) reset; /* No way to do this with libevent yet. */
  }
#else
  if (reset) { /* set up the token buckets to be full */
    conn->read_bucket = conn->write_bucket = burst;
    return;
  }
  /* If the new token bucket is smaller, take out the extra tokens.
   * (If it's larger, don't -- the buckets can grow to reach the cap.) */
  if (conn->read_bucket > burst)
    conn->read_bucket = burst;
  if (conn->write_bucket > burst)
    conn->write_bucket = burst;
#endif
}

/** Either our set of relays or our per-conn rate limits have changed.
 * Go through all the OR connections and update their token buckets to make
 * sure they don't exceed their maximum values. */
void
connection_or_update_token_buckets(smartlist_t *conns,
                                   const or_options_t *options)
{
  SMARTLIST_FOREACH(conns, connection_t *, conn,
  {
    if (connection_speaks_cells(conn))
      connection_or_update_token_buckets_helper(TO_OR_CONN(conn), 0, options);
  });
}

/** If we don't necessarily know the router we're connecting to, but we
 * have an addr/port/id_digest, then fill in as much as we can. Start
 * by checking to see if this describes a router we know.
 * <b>started_here</b> is 1 if we are the initiator of <b>conn</b> and
 * 0 if it's an incoming connection.  */
void
connection_or_init_conn_from_address(or_connection_t *conn,
                                     const tor_addr_t *addr, uint16_t port,
                                     const char *id_digest,
                                     int started_here)
{
  const node_t *r = node_get_by_id(id_digest);
  connection_or_set_identity_digest(conn, id_digest);
  connection_or_update_token_buckets_helper(conn, 1, get_options());

  conn->base_.port = port;
  tor_addr_copy(&conn->base_.addr, addr);
  tor_addr_copy(&conn->real_addr, addr);
  if (r) {
    tor_addr_port_t node_ap;
    node_get_pref_orport(r, &node_ap);
    /* XXXX proposal 186 is making this more complex.  For now, a conn
       is canonical when it uses the _preferred_ address. */
    if (tor_addr_eq(&conn->base_.addr, &node_ap.addr))
      conn->is_canonical = 1;
    if (!started_here) {
      /* Override the addr/port, so our log messages will make sense.
       * This is dangerous, since if we ever try looking up a conn by
       * its actual addr/port, we won't remember. Careful! */
      /* XXXX arma: this is stupid, and it's the reason we need real_addr
       * to track is_canonical properly.  What requires it? */
      /* XXXX <arma> i believe the reason we did this, originally, is because
       * we wanted to log what OR a connection was to, and if we logged the
       * right IP address and port 56244, that wouldn't be as helpful. now we
       * log the "right" port too, so we know if it's moria1 or moria2.
       */
      tor_addr_copy(&conn->base_.addr, &node_ap.addr);
      conn->base_.port = node_ap.port;
    }
    conn->nickname = tor_strdup(node_get_nickname(r));
    tor_free(conn->base_.address);
    conn->base_.address = tor_dup_addr(&node_ap.addr);
  } else {
    const char *n;
    /* If we're an authoritative directory server, we may know a
     * nickname for this router. */
    n = dirserv_get_nickname_by_digest(id_digest);
    if (n) {
      conn->nickname = tor_strdup(n);
    } else {
      conn->nickname = tor_malloc(HEX_DIGEST_LEN+2);
      conn->nickname[0] = '$';
      base16_encode(conn->nickname+1, HEX_DIGEST_LEN+1,
                    conn->identity_digest, DIGEST_LEN);
    }
    tor_free(conn->base_.address);
    conn->base_.address = tor_dup_addr(addr);
  }
}

/** These just pass all the is_bad_for_new_circs manipulation on to
 * channel_t */

static unsigned int
connection_or_is_bad_for_new_circs(or_connection_t *or_conn)
{
  tor_assert(or_conn);

  if (or_conn->chan)
    return channel_is_bad_for_new_circs(TLS_CHAN_TO_BASE(or_conn->chan));
  else return 0;
}

static void
connection_or_mark_bad_for_new_circs(or_connection_t *or_conn)
{
  tor_assert(or_conn);

  if (or_conn->chan)
    channel_mark_bad_for_new_circs(TLS_CHAN_TO_BASE(or_conn->chan));
}

/** How old do we let a connection to an OR get before deciding it's
 * too old for new circuits? */
#define TIME_BEFORE_OR_CONN_IS_TOO_OLD (60*60*24*7)

/** Given the head of the linked list for all the or_connections with a given
 * identity, set elements of that list as is_bad_for_new_circs as
 * appropriate. Helper for connection_or_set_bad_connections().
 *
 * Specifically, we set the is_bad_for_new_circs flag on:
 *    - all connections if <b>force</b> is true.
 *    - all connections that are too old.
 *    - all open non-canonical connections for which a canonical connection
 *      exists to the same router.
 *    - all open canonical connections for which a 'better' canonical
 *      connection exists to the same router.
 *    - all open non-canonical connections for which a 'better' non-canonical
 *      connection exists to the same router at the same address.
 *
 * See channel_is_better() in channel.c for our idea of what makes one OR
 * connection better than another.
 */
static void
connection_or_group_set_badness(or_connection_t *head, int force)
{
  or_connection_t *or_conn = NULL, *best = NULL;
  int n_old = 0, n_inprogress = 0, n_canonical = 0, n_other = 0;
  time_t now = time(NULL);

  /* Pass 1: expire everything that's old, and see what the status of
   * everything else is. */
  for (or_conn = head; or_conn; or_conn = or_conn->next_with_same_id) {
    if (or_conn->base_.marked_for_close ||
        connection_or_is_bad_for_new_circs(or_conn))
      continue;
    if (force ||
        or_conn->base_.timestamp_created + TIME_BEFORE_OR_CONN_IS_TOO_OLD
          < now) {
      log_info(LD_OR,
               "Marking OR conn to %s:%d as too old for new circuits "
               "(fd "TOR_SOCKET_T_FORMAT", %d secs old).",
               or_conn->base_.address, or_conn->base_.port, or_conn->base_.s,
               (int)(now - or_conn->base_.timestamp_created));
      connection_or_mark_bad_for_new_circs(or_conn);
    }

    if (connection_or_is_bad_for_new_circs(or_conn)) {
      ++n_old;
    } else if (or_conn->base_.state != OR_CONN_STATE_OPEN) {
      ++n_inprogress;
    } else if (or_conn->is_canonical) {
      ++n_canonical;
    } else {
      ++n_other;
    }
  }

  /* Pass 2: We know how about how good the best connection is.
   * expire everything that's worse, and find the very best if we can. */
  for (or_conn = head; or_conn; or_conn = or_conn->next_with_same_id) {
    if (or_conn->base_.marked_for_close ||
        connection_or_is_bad_for_new_circs(or_conn))
      continue; /* This one doesn't need to be marked bad. */
    if (or_conn->base_.state != OR_CONN_STATE_OPEN)
      continue; /* Don't mark anything bad until we have seen what happens
                 * when the connection finishes. */
    if (n_canonical && !or_conn->is_canonical) {
      /* We have at least one open canonical connection to this router,
       * and this one is open but not canonical.  Mark it bad. */
      log_info(LD_OR,
               "Marking OR conn to %s:%d as unsuitable for new circuits: "
               "(fd "TOR_SOCKET_T_FORMAT", %d secs old).  It is not "
               "canonical, and we have another connection to that OR that is.",
               or_conn->base_.address, or_conn->base_.port, or_conn->base_.s,
               (int)(now - or_conn->base_.timestamp_created));
      connection_or_mark_bad_for_new_circs(or_conn);
      continue;
    }

    if (!best ||
        channel_is_better(now,
                          TLS_CHAN_TO_BASE(or_conn->chan),
                          TLS_CHAN_TO_BASE(best->chan),
                          0)) {
      best = or_conn;
    }
  }

  if (!best)
    return;

  /* Pass 3: One connection to OR is best.  If it's canonical, mark as bad
   * every other open connection.  If it's non-canonical, mark as bad
   * every other open connection to the same address.
   *
   * XXXX This isn't optimal; if we have connections to an OR at multiple
   *   addresses, we'd like to pick the best _for each address_, and mark as
   *   bad every open connection that isn't best for its address.  But this
   *   can only occur in cases where the other OR is old (so we have no
   *   canonical connection to it), or where all the connections to the OR are
   *   at noncanonical addresses and we have no good direct connection (which
   *   means we aren't at risk of attaching circuits to it anyway).  As
   *   0.1.2.x dies out, the first case will go away, and the second one is
   *   "mostly harmless", so a fix can wait until somebody is bored.
   */
  for (or_conn = head; or_conn; or_conn = or_conn->next_with_same_id) {
    if (or_conn->base_.marked_for_close ||
        connection_or_is_bad_for_new_circs(or_conn) ||
        or_conn->base_.state != OR_CONN_STATE_OPEN)
      continue;
    if (or_conn != best &&
        channel_is_better(now,
                          TLS_CHAN_TO_BASE(best->chan),
                          TLS_CHAN_TO_BASE(or_conn->chan), 1)) {
      /* This isn't the best conn, _and_ the best conn is better than it,
         even when we're being forgiving. */
      if (best->is_canonical) {
        log_info(LD_OR,
                 "Marking OR conn to %s:%d as unsuitable for new circuits: "
                 "(fd "TOR_SOCKET_T_FORMAT", %d secs old). "
                 "We have a better canonical one "
                 "(fd "TOR_SOCKET_T_FORMAT"; %d secs old).",
                 or_conn->base_.address, or_conn->base_.port, or_conn->base_.s,
                 (int)(now - or_conn->base_.timestamp_created),
                 best->base_.s, (int)(now - best->base_.timestamp_created));
        connection_or_mark_bad_for_new_circs(or_conn);
      } else if (!tor_addr_compare(&or_conn->real_addr,
                                   &best->real_addr, CMP_EXACT)) {
        log_info(LD_OR,
                 "Marking OR conn to %s:%d as unsuitable for new circuits: "
                 "(fd "TOR_SOCKET_T_FORMAT", %d secs old).  We have a better "
                 "one with the "
                 "same address (fd "TOR_SOCKET_T_FORMAT"; %d secs old).",
                 or_conn->base_.address, or_conn->base_.port, or_conn->base_.s,
                 (int)(now - or_conn->base_.timestamp_created),
                 best->base_.s, (int)(now - best->base_.timestamp_created));
        connection_or_mark_bad_for_new_circs(or_conn);
      }
    }
  }
}

/** Go through all the OR connections (or if <b>digest</b> is non-NULL, just
 * the OR connections with that digest), and set the is_bad_for_new_circs
 * flag based on the rules in connection_or_group_set_badness() (or just
 * always set it if <b>force</b> is true).
 */
void
connection_or_set_bad_connections(const char *digest, int force)
{
  if (!orconn_identity_map)
    return;

  DIGESTMAP_FOREACH(orconn_identity_map, identity, or_connection_t *, conn) {
    if (!digest || tor_memeq(digest, conn->identity_digest, DIGEST_LEN))
      connection_or_group_set_badness(conn, force);
  } DIGESTMAP_FOREACH_END;
}

/** <b>conn</b> is in the 'connecting' state, and it failed to complete
 * a TCP connection. Send notifications appropriately.
 *
 * <b>reason</b> specifies the or_conn_end_reason for the failure;
 * <b>msg</b> specifies the strerror-style error message.
 */
void
connection_or_connect_failed(or_connection_t *conn,
                             int reason, const char *msg)
{
  control_event_or_conn_status(conn, OR_CONN_EVENT_FAILED, reason);
  if (!authdir_mode_tests_reachability(get_options()))
    control_event_bootstrap_problem(msg, reason);
}

/** <b>conn</b> got an error in connection_handle_read_impl() or
 * connection_handle_write_impl() and is going to die soon.
 *
 * <b>reason</b> specifies the or_conn_end_reason for the failure;
 * <b>msg</b> specifies the strerror-style error message.
 */
void
connection_or_notify_error(or_connection_t *conn,
                           int reason, const char *msg)
{
  channel_t *chan;

  tor_assert(conn);

  /* If we're connecting, call connect_failed() too */
  if (TO_CONN(conn)->state == OR_CONN_STATE_CONNECTING)
    connection_or_connect_failed(conn, reason, msg);

  /* Tell the controlling channel if we have one */
  if (conn->chan) {
    chan = TLS_CHAN_TO_BASE(conn->chan);
    /* Don't transition if we're already in closing, closed or error */
    if (!(chan->state == CHANNEL_STATE_CLOSING ||
          chan->state == CHANNEL_STATE_CLOSED ||
          chan->state == CHANNEL_STATE_ERROR)) {
      channel_close_for_error(chan);
    }
  }

  /* No need to mark for error because connection.c is about to do that */
}

/** Launch a new OR connection to <b>addr</b>:<b>port</b> and expect to
 * handshake with an OR with identity digest <b>id_digest</b>.  Optionally,
 * pass in a pointer to a channel using this connection.
 *
 * If <b>id_digest</b> is me, do nothing. If we're already connected to it,
 * return that connection. If the connect() is in progress, set the
 * new conn's state to 'connecting' and return it. If connect() succeeds,
 * call connection_tls_start_handshake() on it.
 *
 * This function is called from router_retry_connections(), for
 * ORs connecting to ORs, and circuit_establish_circuit(), for
 * OPs connecting to ORs.
 *
 * Return the launched conn, or NULL if it failed.
 */
or_connection_t *
connection_or_connect(const tor_addr_t *_addr, uint16_t port,
                      const char *id_digest,
                      channel_tls_t *chan)
{
  or_connection_t *conn;
  const or_options_t *options = get_options();
  int socket_error = 0;
  tor_addr_t addr;

  int r;
  tor_addr_t proxy_addr;
  uint16_t proxy_port;
  int proxy_type;

  tor_assert(_addr);
  tor_assert(id_digest);
  tor_addr_copy(&addr, _addr);

  if (server_mode(options) && router_digest_is_me(id_digest)) {
    log_info(LD_PROTOCOL,"Client asked me to connect to myself. Refusing.");
    return NULL;
  }

  conn = or_connection_new(tor_addr_family(&addr));

  /*
   * Set up conn so it's got all the data we need to remember for channels
   *
   * This stuff needs to happen before connection_or_init_conn_from_address()
   * so connection_or_set_identity_digest() and such know where to look to
   * keep the channel up to date.
   */
  conn->chan = chan;
  chan->conn = conn;
  connection_or_init_conn_from_address(conn, &addr, port, id_digest, 1);
  connection_or_change_state(conn, OR_CONN_STATE_CONNECTING);
  control_event_or_conn_status(conn, OR_CONN_EVENT_LAUNCHED, 0);

  conn->is_outgoing = 1;

  /* If we are using a proxy server, find it and use it. */
  r = get_proxy_addrport(&proxy_addr, &proxy_port, &proxy_type, TO_CONN(conn));
  if (r == 0) {
    conn->proxy_type = proxy_type;
    if (proxy_type != PROXY_NONE) {
      tor_addr_copy(&addr, &proxy_addr);
      port = proxy_port;
      conn->base_.proxy_state = PROXY_INFANT;
    }
  } else {
    /* get_proxy_addrport() might fail if we have a Bridge line that
       references a transport, but no ClientTransportPlugin lines
       defining its transport proxy. If this is the case, let's try to
       output a useful log message to the user. */
    const char *transport_name =
      find_transport_name_by_bridge_addrport(&TO_CONN(conn)->addr,
                                             TO_CONN(conn)->port);

    if (transport_name) {
      log_warn(LD_GENERAL, "We were supposed to connect to bridge '%s' "
               "using pluggable transport '%s', but we can't find a pluggable "
               "transport proxy supporting '%s'. This can happen if you "
               "haven't provided a ClientTransportPlugin line, or if "
               "your pluggable transport proxy stopped running.",
               fmt_addrport(&TO_CONN(conn)->addr, TO_CONN(conn)->port),
               transport_name, transport_name);
    } else {
      log_warn(LD_GENERAL, "Tried to connect to '%s' through a proxy, but "
               "the proxy address could not be found.",
               fmt_addrport(&TO_CONN(conn)->addr, TO_CONN(conn)->port));
    }

    connection_free(TO_CONN(conn));
    return NULL;
  }

  switch (connection_connect(TO_CONN(conn), conn->base_.address,
                             &addr, port, &socket_error)) {
    case -1:
      /* If the connection failed immediately, and we're using
       * a proxy, our proxy is down. Don't blame the Tor server. */
      if (conn->base_.proxy_state == PROXY_INFANT)
        entry_guard_register_connect_status(conn->identity_digest,
                                            0, 1, time(NULL));
      connection_or_connect_failed(conn,
                                   errno_to_orconn_end_reason(socket_error),
                                   tor_socket_strerror(socket_error));
      connection_free(TO_CONN(conn));
      return NULL;
    case 0:
      connection_watch_events(TO_CONN(conn), READ_EVENT | WRITE_EVENT);
      /* writable indicates finish, readable indicates broken link,
         error indicates broken link on windows */
      return conn;
    /* case 1: fall through */
  }

  if (connection_or_finished_connecting(conn) < 0) {
    /* already marked for close */
    return NULL;
  }
  return conn;
}

/** Mark orconn for close and transition the associated channel, if any, to
 * the closing state.
 */

void
connection_or_close_normally(or_connection_t *orconn, int flush)
{
  channel_t *chan = NULL;

  tor_assert(orconn);
  if (flush) connection_mark_and_flush_internal(TO_CONN(orconn));
  else connection_mark_for_close_internal(TO_CONN(orconn));
  if (orconn->chan) {
    chan = TLS_CHAN_TO_BASE(orconn->chan);
    /* Don't transition if we're already in closing, closed or error */
    if (!(chan->state == CHANNEL_STATE_CLOSING ||
          chan->state == CHANNEL_STATE_CLOSED ||
          chan->state == CHANNEL_STATE_ERROR)) {
      channel_close_from_lower_layer(chan);
    }
  }
}

/** Mark orconn for close and transition the associated channel, if any, to
 * the error state.
 */

void
connection_or_close_for_error(or_connection_t *orconn, int flush)
{
  channel_t *chan = NULL;

  tor_assert(orconn);
  if (flush) connection_mark_and_flush_internal(TO_CONN(orconn));
  else connection_mark_for_close_internal(TO_CONN(orconn));
  if (orconn->chan) {
    chan = TLS_CHAN_TO_BASE(orconn->chan);
    /* Don't transition if we're already in closing, closed or error */
    if (!(chan->state == CHANNEL_STATE_CLOSING ||
          chan->state == CHANNEL_STATE_CLOSED ||
          chan->state == CHANNEL_STATE_ERROR)) {
      channel_close_for_error(chan);
    }
  }
}

/** Begin the tls handshake with <b>conn</b>. <b>receiving</b> is 0 if
 * we initiated the connection, else it's 1.
 *
 * Assign a new tls object to conn->tls, begin reading on <b>conn</b>, and
 * pass <b>conn</b> to connection_tls_continue_handshake().
 *
 * Return -1 if <b>conn</b> is broken, else return 0.
 */
int
connection_tls_start_handshake(or_connection_t *conn, int receiving)
{
  channel_listener_t *chan_listener;
  channel_t *chan;

  /* Incoming connections will need a new channel passed to the
   * channel_tls_listener */
  if (receiving) {
    /* It shouldn't already be set */
    tor_assert(!(conn->chan));
    chan_listener = channel_tls_get_listener();
    if (!chan_listener) {
      chan_listener = channel_tls_start_listener();
      command_setup_listener(chan_listener);
    }
    chan = channel_tls_handle_incoming(conn);
    channel_listener_queue_incoming(chan_listener, chan);
  }

  connection_or_change_state(conn, OR_CONN_STATE_TLS_HANDSHAKING);
  tor_assert(!conn->tls);
  conn->tls = tor_tls_new(conn->base_.s, receiving);
  if (!conn->tls) {
    log_warn(LD_BUG,"tor_tls_new failed. Closing.");
    return -1;
  }
  tor_tls_set_logged_address(conn->tls, // XXX client and relay?
      escaped_safe_str(conn->base_.address));

#ifdef USE_BUFFEREVENTS
  if (connection_type_uses_bufferevent(TO_CONN(conn))) {
    const int filtering = get_options()->UseFilteringSSLBufferevents;
    struct bufferevent *b =
      tor_tls_init_bufferevent(conn->tls, conn->base_.bufev, conn->base_.s,
                               receiving, filtering);
    if (!b) {
      log_warn(LD_BUG,"tor_tls_init_bufferevent failed. Closing.");
      return -1;
    }
    conn->base_.bufev = b;
    if (conn->bucket_cfg)
      tor_set_bufferevent_rate_limit(conn->base_.bufev, conn->bucket_cfg);
    connection_enable_rate_limiting(TO_CONN(conn));

    connection_configure_bufferevent_callbacks(TO_CONN(conn));
    bufferevent_setcb(b,
                      connection_handle_read_cb,
                      connection_handle_write_cb,
                      connection_or_handle_event_cb,/* overriding this one*/
                      TO_CONN(conn));
  }
#endif
  connection_start_reading(TO_CONN(conn));
  log_debug(LD_HANDSHAKE,"starting TLS handshake on fd "TOR_SOCKET_T_FORMAT,
            conn->base_.s);
  note_crypto_pk_op(receiving ? TLS_HANDSHAKE_S : TLS_HANDSHAKE_C);

  IF_HAS_BUFFEREVENT(TO_CONN(conn), {
    /* ???? */;
  }) ELSE_IF_NO_BUFFEREVENT {
    if (connection_tls_continue_handshake(conn) < 0)
      return -1;
  }
  return 0;
}

/** Block all future attempts to renegotiate on 'conn' */
void
connection_or_block_renegotiation(or_connection_t *conn)
{
  tor_tls_t *tls = conn->tls;
  if (!tls)
    return;
  tor_tls_set_renegotiate_callback(tls, NULL, NULL);
  tor_tls_block_renegotiation(tls);
}

/** Invoked on the server side from inside tor_tls_read() when the server
 * gets a successful TLS renegotiation from the client. */
static void
connection_or_tls_renegotiated_cb(tor_tls_t *tls, void *_conn)
{
  or_connection_t *conn = _conn;
  (void)tls;

  /* Don't invoke this again. */
  connection_or_block_renegotiation(conn);

  if (connection_tls_finish_handshake(conn) < 0) {
    /* XXXX_TLS double-check that it's ok to do this from inside read. */
    /* XXXX_TLS double-check that this verifies certificates. */
    connection_or_close_for_error(conn, 0);
  }
}

/** Move forward with the tls handshake. If it finishes, hand
 * <b>conn</b> to connection_tls_finish_handshake().
 *
 * Return -1 if <b>conn</b> is broken, else return 0.
 */
int
connection_tls_continue_handshake(or_connection_t *conn)
{
  int result;
  check_no_tls_errors();
 again:
  if (conn->base_.state == OR_CONN_STATE_TLS_CLIENT_RENEGOTIATING) {
    // log_notice(LD_OR, "Renegotiate with %p", conn->tls);
    result = tor_tls_renegotiate(conn->tls);
    // log_notice(LD_OR, "Result: %d", result);
  } else {
    tor_assert(conn->base_.state == OR_CONN_STATE_TLS_HANDSHAKING);
    // log_notice(LD_OR, "Continue handshake with %p", conn->tls);
    result = tor_tls_handshake(conn->tls);
    // log_notice(LD_OR, "Result: %d", result);
  }
  switch (result) {
    CASE_TOR_TLS_ERROR_ANY:
    log_info(LD_OR,"tls error [%s]. breaking connection.",
             tor_tls_err_to_string(result));
      return -1;
    case TOR_TLS_DONE:
      if (! tor_tls_used_v1_handshake(conn->tls)) {
        if (!tor_tls_is_server(conn->tls)) {
          if (conn->base_.state == OR_CONN_STATE_TLS_HANDSHAKING) {
            if (tor_tls_received_v3_certificate(conn->tls)) {
              log_info(LD_OR, "Client got a v3 cert!  Moving on to v3 "
                       "handshake with ciphersuite %s",
                       tor_tls_get_ciphersuite_name(conn->tls));
              return connection_or_launch_v3_or_handshake(conn);
            } else {
              log_debug(LD_OR, "Done with initial SSL handshake (client-side)."
                        " Requesting renegotiation.");
              connection_or_change_state(conn,
                  OR_CONN_STATE_TLS_CLIENT_RENEGOTIATING);
              goto again;
            }
          }
          // log_notice(LD_OR,"Done. state was %d.", conn->base_.state);
        } else {
          /* v2/v3 handshake, but not a client. */
          log_debug(LD_OR, "Done with initial SSL handshake (server-side). "
                           "Expecting renegotiation or VERSIONS cell");
          tor_tls_set_renegotiate_callback(conn->tls,
                                           connection_or_tls_renegotiated_cb,
                                           conn);
          connection_or_change_state(conn,
              OR_CONN_STATE_TLS_SERVER_RENEGOTIATING);
          connection_stop_writing(TO_CONN(conn));
          connection_start_reading(TO_CONN(conn));
          return 0;
        }
      }
      return connection_tls_finish_handshake(conn);
    case TOR_TLS_WANTWRITE:
      connection_start_writing(TO_CONN(conn));
      log_debug(LD_OR,"wanted write");
      return 0;
    case TOR_TLS_WANTREAD: /* handshaking conns are *always* reading */
      log_debug(LD_OR,"wanted read");
      return 0;
    case TOR_TLS_CLOSE:
      log_info(LD_OR,"tls closed. breaking connection.");
      return -1;
  }
  return 0;
}

#ifdef USE_BUFFEREVENTS
static void
connection_or_handle_event_cb(struct bufferevent *bufev, short event,
                              void *arg)
{
  struct or_connection_t *conn = TO_OR_CONN(arg);

  /* XXXX cut-and-paste code; should become a function. */
  if (event & BEV_EVENT_CONNECTED) {
    if (conn->base_.state == OR_CONN_STATE_TLS_HANDSHAKING) {
      if (tor_tls_finish_handshake(conn->tls) < 0) {
        log_warn(LD_OR, "Problem finishing handshake");
        connection_or_close_for_error(conn, 0);
        return;
      }
    }

    if (! tor_tls_used_v1_handshake(conn->tls)) {
      if (!tor_tls_is_server(conn->tls)) {
        if (conn->base_.state == OR_CONN_STATE_TLS_HANDSHAKING) {
          if (tor_tls_received_v3_certificate(conn->tls)) {
            log_info(LD_OR, "Client got a v3 cert!");
            if (connection_or_launch_v3_or_handshake(conn) < 0)
              connection_or_close_for_error(conn, 0);
            return;
          } else {
            connection_or_change_state(conn,
                OR_CONN_STATE_TLS_CLIENT_RENEGOTIATING);
            tor_tls_unblock_renegotiation(conn->tls);
            if (bufferevent_ssl_renegotiate(conn->base_.bufev)<0) {
              log_warn(LD_OR, "Start_renegotiating went badly.");
              connection_or_close_for_error(conn, 0);
            }
            tor_tls_unblock_renegotiation(conn->tls);
            return; /* ???? */
          }
        }
      } else {
        const int handshakes = tor_tls_get_num_server_handshakes(conn->tls);

        if (handshakes == 1) {
          /* v2 or v3 handshake, as a server. Only got one handshake, so
           * wait for the next one. */
          tor_tls_set_renegotiate_callback(conn->tls,
                                           connection_or_tls_renegotiated_cb,
                                           conn);
          connection_or_change_state(conn,
              OR_CONN_STATE_TLS_SERVER_RENEGOTIATING);
        } else if (handshakes == 2) {
          /* v2 handshake, as a server.  Two handshakes happened already,
           * so we treat renegotiation as done.
           */
          connection_or_tls_renegotiated_cb(conn->tls, conn);
        } else if (handshakes > 2) {
          log_warn(LD_OR, "More than two handshakes done on connection. "
                   "Closing.");
          connection_or_close_for_error(conn, 0);
        } else {
          log_warn(LD_BUG, "We were unexpectedly told that a connection "
                   "got %d handshakes. Closing.", handshakes);
          connection_or_close_for_error(conn, 0);
        }
        return;
      }
    }
    connection_watch_events(TO_CONN(conn), READ_EVENT|WRITE_EVENT);
    if (connection_tls_finish_handshake(conn) < 0)
      connection_or_close_for_error(conn, 0); /* ???? */
    return;
  }

  if (event & BEV_EVENT_ERROR) {
    unsigned long err;
    while ((err = bufferevent_get_openssl_error(bufev))) {
      tor_tls_log_one_error(conn->tls, err, LOG_WARN, LD_OR,
                            "handshaking (with bufferevent)");
    }
  }

  connection_handle_event_cb(bufev, event, arg);
}
#endif

/** Return 1 if we initiated this connection, or 0 if it started
 * out as an incoming connection.
 */
int
connection_or_nonopen_was_started_here(or_connection_t *conn)
{
  tor_assert(conn->base_.type == CONN_TYPE_OR);
  if (!conn->tls)
    return 1; /* it's still in proxy states or something */
  if (conn->handshake_state)
    return conn->handshake_state->started_here;
  return !tor_tls_is_server(conn->tls);
}

/** <b>Conn</b> just completed its handshake. Return 0 if all is well, and
 * return -1 if he is lying, broken, or otherwise something is wrong.
 *
 * If we initiated this connection (<b>started_here</b> is true), make sure
 * the other side sent a correctly formed certificate. If I initiated the
 * connection, make sure it's the right guy.
 *
 * Otherwise (if we _didn't_ initiate this connection), it's okay for
 * the certificate to be weird or absent.
 *
 * If we return 0, and the certificate is as expected, write a hash of the
 * identity key into <b>digest_rcvd_out</b>, which must have DIGEST_LEN
 * space in it.
 * If the certificate is invalid or missing on an incoming connection,
 * we return 0 and set <b>digest_rcvd_out</b> to DIGEST_LEN NUL bytes.
 * (If we return -1, the contents of this buffer are undefined.)
 *
 * As side effects,
 * 1) Set conn->circ_id_type according to tor-spec.txt.
 * 2) If we're an authdirserver and we initiated the connection: drop all
 *    descriptors that claim to be on that IP/port but that aren't
 *    this guy; and note that this guy is reachable.
 * 3) If this is a bridge and we didn't configure its identity
 *    fingerprint, remember the keyid we just learned.
 */
static int
connection_or_check_valid_tls_handshake(or_connection_t *conn,
                                        int started_here,
                                        char *digest_rcvd_out)
{
  crypto_pk_t *identity_rcvd=NULL;
  const or_options_t *options = get_options();
  int severity = server_mode(options) ? LOG_PROTOCOL_WARN : LOG_WARN;
  const char *safe_address =
    started_here ? conn->base_.address :
                   safe_str_client(conn->base_.address);
  const char *conn_type = started_here ? "outgoing" : "incoming";
  int has_cert = 0;

  check_no_tls_errors();
  has_cert = tor_tls_peer_has_cert(conn->tls);
  if (started_here && !has_cert) {
    log_info(LD_HANDSHAKE,"Tried connecting to router at %s:%d, but it didn't "
             "send a cert! Closing.",
             safe_address, conn->base_.port);
    return -1;
  } else if (!has_cert) {
    log_debug(LD_HANDSHAKE,"Got incoming connection with no certificate. "
              "That's ok.");
  }
  check_no_tls_errors();

  if (has_cert) {
    int v = tor_tls_verify(started_here?severity:LOG_INFO,
                           conn->tls, &identity_rcvd);
    if (started_here && v<0) {
      log_fn(severity,LD_HANDSHAKE,"Tried connecting to router at %s:%d: It"
             " has a cert but it's invalid. Closing.",
             safe_address, conn->base_.port);
        return -1;
    } else if (v<0) {
      log_info(LD_HANDSHAKE,"Incoming connection gave us an invalid cert "
               "chain; ignoring.");
    } else {
      log_debug(LD_HANDSHAKE,
                "The certificate seems to be valid on %s connection "
                "with %s:%d", conn_type, safe_address, conn->base_.port);
    }
    check_no_tls_errors();
  }

  if (identity_rcvd) {
    crypto_pk_get_digest(identity_rcvd, digest_rcvd_out);
  } else {
    memset(digest_rcvd_out, 0, DIGEST_LEN);
  }

  tor_assert(conn->chan);
  channel_set_circid_type(TLS_CHAN_TO_BASE(conn->chan), identity_rcvd, 1);

  crypto_pk_free(identity_rcvd);

  if (started_here)
    return connection_or_client_learned_peer_id(conn,
                                     (const uint8_t*)digest_rcvd_out);

  return 0;
}

/** Called when we (as a connection initiator) have definitively,
 * authenticatedly, learned that ID of the Tor instance on the other
 * side of <b>conn</b> is <b>peer_id</b>.  For v1 and v2 handshakes,
 * this is right after we get a certificate chain in a TLS handshake
 * or renegotiation.  For v3 handshakes, this is right after we get a
 * certificate chain in a CERTS cell.
 *
 * If we want any particular ID before, record the one we got.
 *
 * If we wanted an ID, but we didn't get it, log a warning and return -1.
 *
 * If we're testing reachability, remember what we learned.
 *
 * Return 0 on success, -1 on failure.
 */
int
connection_or_client_learned_peer_id(or_connection_t *conn,
                                     const uint8_t *peer_id)
{
  const or_options_t *options = get_options();
  int severity = server_mode(options) ? LOG_PROTOCOL_WARN : LOG_WARN;

  if (tor_digest_is_zero(conn->identity_digest)) {
    connection_or_set_identity_digest(conn, (const char*)peer_id);
    tor_free(conn->nickname);
    conn->nickname = tor_malloc(HEX_DIGEST_LEN+2);
    conn->nickname[0] = '$';
    base16_encode(conn->nickname+1, HEX_DIGEST_LEN+1,
                  conn->identity_digest, DIGEST_LEN);
    log_info(LD_HANDSHAKE, "Connected to router %s at %s:%d without knowing "
                    "its key. Hoping for the best.",
                    conn->nickname, conn->base_.address, conn->base_.port);
    /* if it's a bridge and we didn't know its identity fingerprint, now
     * we do -- remember it for future attempts. */
    learned_router_identity(&conn->base_.addr, conn->base_.port,
                            (const char*)peer_id);
  }

  if (tor_memneq(peer_id, conn->identity_digest, DIGEST_LEN)) {
    /* I was aiming for a particular digest. I didn't get it! */
    char seen[HEX_DIGEST_LEN+1];
    char expected[HEX_DIGEST_LEN+1];
    base16_encode(seen, sizeof(seen), (const char*)peer_id, DIGEST_LEN);
    base16_encode(expected, sizeof(expected), conn->identity_digest,
                  DIGEST_LEN);
    log_fn(severity, LD_HANDSHAKE,
           "Tried connecting to router at %s:%d, but identity key was not "
           "as expected: wanted %s but got %s.",
           conn->base_.address, conn->base_.port, expected, seen);
    entry_guard_register_connect_status(conn->identity_digest, 0, 1,
                                        time(NULL));
    control_event_or_conn_status(conn, OR_CONN_EVENT_FAILED,
                                 END_OR_CONN_REASON_OR_IDENTITY);
    if (!authdir_mode_tests_reachability(options))
      control_event_bootstrap_problem(
                                "Unexpected identity in router certificate",
                                END_OR_CONN_REASON_OR_IDENTITY);
    return -1;
  }
  if (authdir_mode_tests_reachability(options)) {
    dirserv_orconn_tls_done(&conn->base_.addr, conn->base_.port,
                            (const char*)peer_id);
  }

  return 0;
}

/** Return when a client used this, for connection.c, since client_used
 * is now one of the timestamps of channel_t */

time_t
connection_or_client_used(or_connection_t *conn)
{
  tor_assert(conn);

  if (conn->chan) {
    return channel_when_last_client(TLS_CHAN_TO_BASE(conn->chan));
  } else return 0;
}

/** The v1/v2 TLS handshake is finished.
 *
 * Make sure we are happy with the person we just handshaked with.
 *
 * If he initiated the connection, make sure he's not already connected,
 * then initialize conn from the information in router.
 *
 * If all is successful, call circuit_n_conn_done() to handle events
 * that have been pending on the <tls handshake completion. Also set the
 * directory to be dirty (only matters if I'm an authdirserver).
 *
 * If this is a v2 TLS handshake, send a versions cell.
 */
static int
connection_tls_finish_handshake(or_connection_t *conn)
{
  char digest_rcvd[DIGEST_LEN];
  int started_here = connection_or_nonopen_was_started_here(conn);

  log_debug(LD_HANDSHAKE,"%s tls handshake on %p with %s done, using "
            "ciphersuite %s. verifying.",
            started_here?"outgoing":"incoming",
            conn,
            safe_str_client(conn->base_.address),
            tor_tls_get_ciphersuite_name(conn->tls));

  directory_set_dirty();

  if (connection_or_check_valid_tls_handshake(conn, started_here,
                                              digest_rcvd) < 0)
    return -1;

  circuit_build_times_network_is_live(&circ_times);

  if (tor_tls_used_v1_handshake(conn->tls)) {
    conn->link_proto = 1;
    if (!started_here) {
      connection_or_init_conn_from_address(conn, &conn->base_.addr,
                                           conn->base_.port, digest_rcvd, 0);
    }
    tor_tls_block_renegotiation(conn->tls);
    return connection_or_set_state_open(conn);
  } else {
    connection_or_change_state(conn, OR_CONN_STATE_OR_HANDSHAKING_V2);
    if (connection_init_or_handshake_state(conn, started_here) < 0)
      return -1;
    if (!started_here) {
      connection_or_init_conn_from_address(conn, &conn->base_.addr,
                                           conn->base_.port, digest_rcvd, 0);
    }
    return connection_or_send_versions(conn, 0);
  }
}

/**
 * Called as client when initial TLS handshake is done, and we notice
 * that we got a v3-handshake signalling certificate from the server.
 * Set up structures, do bookkeeping, and send the versions cell.
 * Return 0 on success and -1 on failure.
 */
static int
connection_or_launch_v3_or_handshake(or_connection_t *conn)
{
  tor_assert(connection_or_nonopen_was_started_here(conn));
  tor_assert(tor_tls_received_v3_certificate(conn->tls));

  circuit_build_times_network_is_live(&circ_times);

  connection_or_change_state(conn, OR_CONN_STATE_OR_HANDSHAKING_V3);
  if (connection_init_or_handshake_state(conn, 1) < 0)
    return -1;

  return connection_or_send_versions(conn, 1);
}

/** Allocate a new connection handshake state for the connection
 * <b>conn</b>.  Return 0 on success, -1 on failure. */
int
connection_init_or_handshake_state(or_connection_t *conn, int started_here)
{
  or_handshake_state_t *s;
  if (conn->handshake_state) {
    log_warn(LD_BUG, "Duplicate call to connection_init_or_handshake_state!");
    return 0;
  }
  s = conn->handshake_state = tor_malloc_zero(sizeof(or_handshake_state_t));
  s->started_here = started_here ? 1 : 0;
  s->digest_sent_data = 1;
  s->digest_received_data = 1;
  return 0;
}

/** Free all storage held by <b>state</b>. */
void
or_handshake_state_free(or_handshake_state_t *state)
{
  if (!state)
    return;
  crypto_digest_free(state->digest_sent);
  crypto_digest_free(state->digest_received);
  tor_cert_free(state->auth_cert);
  tor_cert_free(state->id_cert);
  memwipe(state, 0xBE, sizeof(or_handshake_state_t));
  tor_free(state);
}

/**
 * Remember that <b>cell</b> has been transmitted (if <b>incoming</b> is
 * false) or received (if <b>incoming</b> is true) during a V3 handshake using
 * <b>state</b>.
 *
 * (We don't record the cell, but we keep a digest of everything sent or
 * received during the v3 handshake, and the client signs it in an
 * authenticate cell.)
 */
void
or_handshake_state_record_cell(or_connection_t *conn,
                               or_handshake_state_t *state,
                               const cell_t *cell,
                               int incoming)
{
  size_t cell_network_size = get_cell_network_size(conn->wide_circ_ids);
  crypto_digest_t *d, **dptr;
  packed_cell_t packed;
  if (incoming) {
    if (!state->digest_received_data)
      return;
  } else {
    if (!state->digest_sent_data)
      return;
  }
  if (!incoming) {
    log_warn(LD_BUG, "We shouldn't be sending any non-variable-length cells "
             "while making a handshake digest.  But we think we are sending "
             "one with type %d.", (int)cell->command);
  }
  dptr = incoming ? &state->digest_received : &state->digest_sent;
  if (! *dptr)
    *dptr = crypto_digest256_new(DIGEST_SHA256);

  d = *dptr;
  /* Re-packing like this is a little inefficient, but we don't have to do
     this very often at all. */
<<<<<<< HEAD
  cell_pack(&packed, cell);
  crypto_digest_add_bytes(d, packed.body, sizeof(packed.body));
  memwipe(&packed, 0, sizeof(packed));
=======
  cell_pack(&packed, cell, conn->wide_circ_ids);
  crypto_digest_add_bytes(d, packed.body, cell_network_size);
  memset(&packed, 0, sizeof(packed));
>>>>>>> 076654ce
}

/** Remember that a variable-length <b>cell</b> has been transmitted (if
 * <b>incoming</b> is false) or received (if <b>incoming</b> is true) during a
 * V3 handshake using <b>state</b>.
 *
 * (We don't record the cell, but we keep a digest of everything sent or
 * received during the v3 handshake, and the client signs it in an
 * authenticate cell.)
 */
void
or_handshake_state_record_var_cell(or_connection_t *conn,
                                   or_handshake_state_t *state,
                                   const var_cell_t *cell,
                                   int incoming)
{
  crypto_digest_t *d, **dptr;
  int n;
  char buf[VAR_CELL_MAX_HEADER_SIZE];
  if (incoming) {
    if (!state->digest_received_data)
      return;
  } else {
    if (!state->digest_sent_data)
      return;
  }
  dptr = incoming ? &state->digest_received : &state->digest_sent;
  if (! *dptr)
    *dptr = crypto_digest256_new(DIGEST_SHA256);

  d = *dptr;

  n = var_cell_pack_header(cell, buf, conn->wide_circ_ids);
  crypto_digest_add_bytes(d, buf, n);
  crypto_digest_add_bytes(d, (const char *)cell->payload, cell->payload_len);

  memwipe(buf, 0, sizeof(buf));
}

/** Set <b>conn</b>'s state to OR_CONN_STATE_OPEN, and tell other subsystems
 * as appropriate.  Called when we are done with all TLS and OR handshaking.
 */
int
connection_or_set_state_open(or_connection_t *conn)
{
  connection_or_change_state(conn, OR_CONN_STATE_OPEN);
  control_event_or_conn_status(conn, OR_CONN_EVENT_CONNECTED, 0);

  or_handshake_state_free(conn->handshake_state);
  conn->handshake_state = NULL;
  IF_HAS_BUFFEREVENT(TO_CONN(conn), {
    connection_watch_events(TO_CONN(conn), READ_EVENT|WRITE_EVENT);
  }) ELSE_IF_NO_BUFFEREVENT {
    connection_start_reading(TO_CONN(conn));
  }

  return 0;
}

/** Pack <b>cell</b> into wire-format, and write it onto <b>conn</b>'s outbuf.
 * For cells that use or affect a circuit, this should only be called by
 * connection_or_flush_from_first_active_circuit().
 */
void
connection_or_write_cell_to_buf(const cell_t *cell, or_connection_t *conn)
{
  packed_cell_t networkcell;
  size_t cell_network_size = get_cell_network_size(conn->wide_circ_ids);

  tor_assert(cell);
  tor_assert(conn);

  cell_pack(&networkcell, cell, conn->wide_circ_ids);

  connection_write_to_buf(networkcell.body, cell_network_size, TO_CONN(conn));

  /* Touch the channel's active timestamp if there is one */
  if (conn->chan)
    channel_timestamp_active(TLS_CHAN_TO_BASE(conn->chan));

  if (conn->base_.state == OR_CONN_STATE_OR_HANDSHAKING_V3)
    or_handshake_state_record_cell(conn, conn->handshake_state, cell, 0);

  if (cell->command != CELL_PADDING)
    conn->timestamp_last_added_nonpadding = approx_time();
}

/** Pack a variable-length <b>cell</b> into wire-format, and write it onto
 * <b>conn</b>'s outbuf.  Right now, this <em>DOES NOT</em> support cells that
 * affect a circuit.
 */
void
connection_or_write_var_cell_to_buf(const var_cell_t *cell,
                                    or_connection_t *conn)
{
  int n;
  char hdr[VAR_CELL_MAX_HEADER_SIZE];
  tor_assert(cell);
  tor_assert(conn);
  n = var_cell_pack_header(cell, hdr, conn->wide_circ_ids);
  connection_write_to_buf(hdr, n, TO_CONN(conn));
  connection_write_to_buf((char*)cell->payload,
                          cell->payload_len, TO_CONN(conn));
  if (conn->base_.state == OR_CONN_STATE_OR_HANDSHAKING_V3)
    or_handshake_state_record_var_cell(conn, conn->handshake_state, cell, 0);
  if (cell->command != CELL_PADDING)
    conn->timestamp_last_added_nonpadding = approx_time();

  /* Touch the channel's active timestamp if there is one */
  if (conn->chan)
    channel_timestamp_active(TLS_CHAN_TO_BASE(conn->chan));
}

/** See whether there's a variable-length cell waiting on <b>or_conn</b>'s
 * inbuf.  Return values as for fetch_var_cell_from_buf(). */
static int
connection_fetch_var_cell_from_buf(or_connection_t *or_conn, var_cell_t **out)
{
  connection_t *conn = TO_CONN(or_conn);
  IF_HAS_BUFFEREVENT(conn, {
    struct evbuffer *input = bufferevent_get_input(conn->bufev);
    return fetch_var_cell_from_evbuffer(input, out, or_conn->link_proto);
  }) ELSE_IF_NO_BUFFEREVENT {
    return fetch_var_cell_from_buf(conn->inbuf, out, or_conn->link_proto);
  }
}

/** Process cells from <b>conn</b>'s inbuf.
 *
 * Loop: while inbuf contains a cell, pull it off the inbuf, unpack it,
 * and hand it to command_process_cell().
 *
 * Always return 0.
 */
static int
connection_or_process_cells_from_inbuf(or_connection_t *conn)
{
  var_cell_t *var_cell;

  while (1) {
    log_debug(LD_OR,
              TOR_SOCKET_T_FORMAT": starting, inbuf_datalen %d "
              "(%d pending in tls object).",
              conn->base_.s,(int)connection_get_inbuf_len(TO_CONN(conn)),
              tor_tls_get_pending_bytes(conn->tls));
    if (connection_fetch_var_cell_from_buf(conn, &var_cell)) {
      if (!var_cell)
        return 0; /* not yet. */

      /* Touch the channel's active timestamp if there is one */
      if (conn->chan)
        channel_timestamp_active(TLS_CHAN_TO_BASE(conn->chan));

      circuit_build_times_network_is_live(&circ_times);
      channel_tls_handle_var_cell(var_cell, conn);
      var_cell_free(var_cell);
    } else {
      const int wide_circ_ids = conn->wide_circ_ids;
      size_t cell_network_size = get_cell_network_size(conn->wide_circ_ids);
      char buf[CELL_MAX_NETWORK_SIZE];
      cell_t cell;
      if (connection_get_inbuf_len(TO_CONN(conn))
          < cell_network_size) /* whole response available? */
        return 0; /* not yet */

      /* Touch the channel's active timestamp if there is one */
      if (conn->chan)
        channel_timestamp_active(TLS_CHAN_TO_BASE(conn->chan));

      circuit_build_times_network_is_live(&circ_times);
      connection_fetch_from_buf(buf, cell_network_size, TO_CONN(conn));

      /* retrieve cell info from buf (create the host-order struct from the
       * network-order string) */
      cell_unpack(&cell, buf, wide_circ_ids);

      channel_tls_handle_cell(&cell, conn);
    }
  }
}

/** Array of recognized link protocol versions. */
static const uint16_t or_protocol_versions[] = { 1, 2, 3, 4 };
/** Number of versions in <b>or_protocol_versions</b>. */
static const int n_or_protocol_versions =
  (int)( sizeof(or_protocol_versions)/sizeof(uint16_t) );

/** Return true iff <b>v</b> is a link protocol version that this Tor
 * implementation believes it can support. */
int
is_or_protocol_version_known(uint16_t v)
{
  int i;
  for (i = 0; i < n_or_protocol_versions; ++i) {
    if (or_protocol_versions[i] == v)
      return 1;
  }
  return 0;
}

/** Send a VERSIONS cell on <b>conn</b>, telling the other host about the
 * link protocol versions that this Tor can support.
 *
 * If <b>v3_plus</b>, this is part of a V3 protocol handshake, so only
 * allow protocol version v3 or later.  If not <b>v3_plus</b>, this is
 * not part of a v3 protocol handshake, so don't allow protocol v3 or
 * later.
 **/
int
connection_or_send_versions(or_connection_t *conn, int v3_plus)
{
  var_cell_t *cell;
  int i;
  int n_versions = 0;
  const int min_version = v3_plus ? 3 : 0;
  const int max_version = v3_plus ? UINT16_MAX : 2;
  tor_assert(conn->handshake_state &&
             !conn->handshake_state->sent_versions_at);
  cell = var_cell_new(n_or_protocol_versions * 2);
  cell->command = CELL_VERSIONS;
  for (i = 0; i < n_or_protocol_versions; ++i) {
    uint16_t v = or_protocol_versions[i];
    if (v < min_version || v > max_version)
      continue;
    set_uint16(cell->payload+(2*n_versions), htons(v));
    ++n_versions;
  }
  cell->payload_len = n_versions * 2;

  connection_or_write_var_cell_to_buf(cell, conn);
  conn->handshake_state->sent_versions_at = time(NULL);

  var_cell_free(cell);
  return 0;
}

/** Send a NETINFO cell on <b>conn</b>, telling the other server what we know
 * about their address, our address, and the current time. */
int
connection_or_send_netinfo(or_connection_t *conn)
{
  cell_t cell;
  time_t now = time(NULL);
  const routerinfo_t *me;
  int len;
  uint8_t *out;

  tor_assert(conn->handshake_state);

  memset(&cell, 0, sizeof(cell_t));
  cell.command = CELL_NETINFO;

  /* Timestamp. */
  set_uint32(cell.payload, htonl((uint32_t)now));

  /* Their address. */
  out = cell.payload + 4;
  /* We use &conn->real_addr below, unless it hasn't yet been set. If it
   * hasn't yet been set, we know that base_.addr hasn't been tampered with
   * yet either. */
  len = append_address_to_payload(out, !tor_addr_is_null(&conn->real_addr)
                                       ? &conn->real_addr : &conn->base_.addr);
  if (len<0)
    return -1;
  out += len;

  /* My address -- only include it if I'm a public relay, or if I'm a
   * bridge and this is an incoming connection. If I'm a bridge and this
   * is an outgoing connection, act like a normal client and omit it. */
  if ((public_server_mode(get_options()) || !conn->is_outgoing) &&
      (me = router_get_my_routerinfo())) {
    tor_addr_t my_addr;
    *out++ = 1 + !tor_addr_is_null(&me->ipv6_addr);

    tor_addr_from_ipv4h(&my_addr, me->addr);
    len = append_address_to_payload(out, &my_addr);
    if (len < 0)
      return -1;
    out += len;

    if (!tor_addr_is_null(&me->ipv6_addr)) {
      len = append_address_to_payload(out, &me->ipv6_addr);
      if (len < 0)
        return -1;
    }
  } else {
    *out = 0;
  }

  conn->handshake_state->digest_sent_data = 0;
  connection_or_write_cell_to_buf(&cell, conn);

  return 0;
}

/** Send a CERTS cell on the connection <b>conn</b>.  Return 0 on success, -1
 * on failure. */
int
connection_or_send_certs_cell(or_connection_t *conn)
{
  const tor_cert_t *link_cert = NULL, *id_cert = NULL;
  const uint8_t *link_encoded = NULL, *id_encoded = NULL;
  size_t link_len, id_len;
  var_cell_t *cell;
  size_t cell_len;
  ssize_t pos;
  int server_mode;

  tor_assert(conn->base_.state == OR_CONN_STATE_OR_HANDSHAKING_V3);

  if (! conn->handshake_state)
    return -1;
  server_mode = ! conn->handshake_state->started_here;
  if (tor_tls_get_my_certs(server_mode, &link_cert, &id_cert) < 0)
    return -1;
  tor_cert_get_der(link_cert, &link_encoded, &link_len);
  tor_cert_get_der(id_cert, &id_encoded, &id_len);

  cell_len = 1 /* 1 byte: num certs in cell */ +
             2 * ( 1 + 2 ) /* For each cert: 1 byte for type, 2 for length */ +
             link_len + id_len;
  cell = var_cell_new(cell_len);
  cell->command = CELL_CERTS;
  cell->payload[0] = 2;
  pos = 1;

  if (server_mode)
    cell->payload[pos] = OR_CERT_TYPE_TLS_LINK; /* Link cert  */
  else
    cell->payload[pos] = OR_CERT_TYPE_AUTH_1024; /* client authentication */
  set_uint16(&cell->payload[pos+1], htons(link_len));
  memcpy(&cell->payload[pos+3], link_encoded, link_len);
  pos += 3 + link_len;

  cell->payload[pos] = OR_CERT_TYPE_ID_1024; /* ID cert */
  set_uint16(&cell->payload[pos+1], htons(id_len));
  memcpy(&cell->payload[pos+3], id_encoded, id_len);
  pos += 3 + id_len;

  tor_assert(pos == (int)cell_len); /* Otherwise we just smashed the heap */

  connection_or_write_var_cell_to_buf(cell, conn);
  var_cell_free(cell);

  return 0;
}

/** Send an AUTH_CHALLENGE cell on the connection <b>conn</b>. Return 0
 * on success, -1 on failure. */
int
connection_or_send_auth_challenge_cell(or_connection_t *conn)
{
  var_cell_t *cell;
  uint8_t *cp;
  uint8_t challenge[OR_AUTH_CHALLENGE_LEN];
  tor_assert(conn->base_.state == OR_CONN_STATE_OR_HANDSHAKING_V3);

  if (! conn->handshake_state)
    return -1;

  if (crypto_rand((char*)challenge, OR_AUTH_CHALLENGE_LEN) < 0)
    return -1;
  cell = var_cell_new(OR_AUTH_CHALLENGE_LEN + 4);
  cell->command = CELL_AUTH_CHALLENGE;
  memcpy(cell->payload, challenge, OR_AUTH_CHALLENGE_LEN);
  cp = cell->payload + OR_AUTH_CHALLENGE_LEN;
  set_uint16(cp, htons(1)); /* We recognize one authentication type. */
  set_uint16(cp+2, htons(AUTHTYPE_RSA_SHA256_TLSSECRET));

  connection_or_write_var_cell_to_buf(cell, conn);
  var_cell_free(cell);
  memwipe(challenge, 0, sizeof(challenge));

  return 0;
}

/** Compute the main body of an AUTHENTICATE cell that a client can use
 * to authenticate itself on a v3 handshake for <b>conn</b>.  Write it to the
 * <b>outlen</b>-byte buffer at <b>out</b>.
 *
 * If <b>server</b> is true, only calculate the first
 * V3_AUTH_FIXED_PART_LEN bytes -- the part of the authenticator that's
 * determined by the rest of the handshake, and which match the provided value
 * exactly.
 *
 * If <b>server</b> is false and <b>signing_key</b> is NULL, calculate the
 * first V3_AUTH_BODY_LEN bytes of the authenticator (that is, everything
 * that should be signed), but don't actually sign it.
 *
 * If <b>server</b> is false and <b>signing_key</b> is provided, calculate the
 * entire authenticator, signed with <b>signing_key</b>.
 *
 * Return the length of the cell body on success, and -1 on failure.
 */
int
connection_or_compute_authenticate_cell_body(or_connection_t *conn,
                                             uint8_t *out, size_t outlen,
                                             crypto_pk_t *signing_key,
                                             int server)
{
  uint8_t *ptr;

  /* assert state is reasonable XXXX */

  if (outlen < V3_AUTH_FIXED_PART_LEN ||
      (!server && outlen < V3_AUTH_BODY_LEN))
    return -1;

  ptr = out;

  /* Type: 8 bytes. */
  memcpy(ptr, "AUTH0001", 8);
  ptr += 8;

  {
    const tor_cert_t *id_cert=NULL, *link_cert=NULL;
    const digests_t *my_digests, *their_digests;
    const uint8_t *my_id, *their_id, *client_id, *server_id;
    if (tor_tls_get_my_certs(0, &link_cert, &id_cert))
      return -1;
    my_digests = tor_cert_get_id_digests(id_cert);
    their_digests = tor_cert_get_id_digests(conn->handshake_state->id_cert);
    tor_assert(my_digests);
    tor_assert(their_digests);
    my_id = (uint8_t*)my_digests->d[DIGEST_SHA256];
    their_id = (uint8_t*)their_digests->d[DIGEST_SHA256];

    client_id = server ? their_id : my_id;
    server_id = server ? my_id : their_id;

    /* Client ID digest: 32 octets. */
    memcpy(ptr, client_id, 32);
    ptr += 32;

    /* Server ID digest: 32 octets. */
    memcpy(ptr, server_id, 32);
    ptr += 32;
  }

  {
    crypto_digest_t *server_d, *client_d;
    if (server) {
      server_d = conn->handshake_state->digest_sent;
      client_d = conn->handshake_state->digest_received;
    } else {
      client_d = conn->handshake_state->digest_sent;
      server_d = conn->handshake_state->digest_received;
    }

    /* Server log digest : 32 octets */
    crypto_digest_get_digest(server_d, (char*)ptr, 32);
    ptr += 32;

    /* Client log digest : 32 octets */
    crypto_digest_get_digest(client_d, (char*)ptr, 32);
    ptr += 32;
  }

  {
    /* Digest of cert used on TLS link : 32 octets. */
    const tor_cert_t *cert = NULL;
    tor_cert_t *freecert = NULL;
    if (server) {
      tor_tls_get_my_certs(1, &cert, NULL);
    } else {
      freecert = tor_tls_get_peer_cert(conn->tls);
      cert = freecert;
    }
    if (!cert)
      return -1;
    memcpy(ptr, tor_cert_get_cert_digests(cert)->d[DIGEST_SHA256], 32);

    if (freecert)
      tor_cert_free(freecert);
    ptr += 32;
  }

  /* HMAC of clientrandom and serverrandom using master key : 32 octets */
  tor_tls_get_tlssecrets(conn->tls, ptr);
  ptr += 32;

  tor_assert(ptr - out == V3_AUTH_FIXED_PART_LEN);

  if (server)
    return V3_AUTH_FIXED_PART_LEN; // ptr-out

  /* Time: 8 octets. */
  {
    uint64_t now = time(NULL);
    if ((time_t)now < 0)
      return -1;
    set_uint32(ptr, htonl((uint32_t)(now>>32)));
    set_uint32(ptr+4, htonl((uint32_t)now));
    ptr += 8;
  }

  /* Nonce: 16 octets. */
  crypto_rand((char*)ptr, 16);
  ptr += 16;

  tor_assert(ptr - out == V3_AUTH_BODY_LEN);

  if (!signing_key)
    return V3_AUTH_BODY_LEN; // ptr - out

  {
    int siglen;
    char d[32];
    crypto_digest256(d, (char*)out, ptr-out, DIGEST_SHA256);
    siglen = crypto_pk_private_sign(signing_key,
                                    (char*)ptr, outlen - (ptr-out),
                                    d, 32);
    if (siglen < 0)
      return -1;

    ptr += siglen;
    tor_assert(ptr <= out+outlen);
    return (int)(ptr - out);
  }
}

/** Send an AUTHENTICATE cell on the connection <b>conn</b>.  Return 0 on
 * success, -1 on failure */
int
connection_or_send_authenticate_cell(or_connection_t *conn, int authtype)
{
  var_cell_t *cell;
  crypto_pk_t *pk = tor_tls_get_my_client_auth_key();
  int authlen;
  size_t cell_maxlen;
  /* XXXX make sure we're actually supposed to send this! */

  if (!pk) {
    log_warn(LD_BUG, "Can't compute authenticate cell: no client auth key");
    return -1;
  }
  if (authtype != AUTHTYPE_RSA_SHA256_TLSSECRET) {
    log_warn(LD_BUG, "Tried to send authenticate cell with unknown "
             "authentication type %d", authtype);
    return -1;
  }

  cell_maxlen = 4 + /* overhead */
    V3_AUTH_BODY_LEN + /* Authentication body */
    crypto_pk_keysize(pk) + /* Max signature length */
    16 /* add a few extra bytes just in case. */;

  cell = var_cell_new(cell_maxlen);
  cell->command = CELL_AUTHENTICATE;
  set_uint16(cell->payload, htons(AUTHTYPE_RSA_SHA256_TLSSECRET));
  /* skip over length ; we don't know that yet. */

  authlen = connection_or_compute_authenticate_cell_body(conn,
                                                         cell->payload+4,
                                                         cell_maxlen-4,
                                                         pk,
                                                         0 /* not server */);
  if (authlen < 0) {
    log_warn(LD_BUG, "Unable to compute authenticate cell!");
    var_cell_free(cell);
    return -1;
  }
  tor_assert(authlen + 4 <= cell->payload_len);
  set_uint16(cell->payload+2, htons(authlen));
  cell->payload_len = authlen + 4;

  connection_or_write_var_cell_to_buf(cell, conn);
  var_cell_free(cell);

  return 0;
}
<|MERGE_RESOLUTION|>--- conflicted
+++ resolved
@@ -1791,15 +1791,9 @@
   d = *dptr;
   /* Re-packing like this is a little inefficient, but we don't have to do
      this very often at all. */
-<<<<<<< HEAD
-  cell_pack(&packed, cell);
-  crypto_digest_add_bytes(d, packed.body, sizeof(packed.body));
-  memwipe(&packed, 0, sizeof(packed));
-=======
   cell_pack(&packed, cell, conn->wide_circ_ids);
   crypto_digest_add_bytes(d, packed.body, cell_network_size);
-  memset(&packed, 0, sizeof(packed));
->>>>>>> 076654ce
+  memwipe(&packed, 0, sizeof(packed));
 }
 
 /** Remember that a variable-length <b>cell</b> has been transmitted (if
