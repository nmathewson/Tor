--- conflicted
+++ resolved
@@ -144,11 +144,8 @@
 
 ORHEADERS = \
 	src/or/addressmap.h				\
-<<<<<<< HEAD
+	src/or/auth_dirs.inc				\
 	src/or/bridges.h				\
-=======
-	src/or/auth_dirs.inc				\
->>>>>>> 10a1969c
 	src/or/buffers.h				\
 	src/or/channel.h				\
 	src/or/channelpadding.h				\
