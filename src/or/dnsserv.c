--- conflicted
+++ resolved
@@ -133,18 +133,11 @@
   strlcpy(entry_conn->socks_request->address, q->name,
           sizeof(entry_conn->socks_request->address));
 
-<<<<<<< HEAD
-  conn->socks_request->listener_type = listener->_base.type;
-  conn->dns_server_request = req;
-  conn->isolation_flags = listener->isolation_flags;
-  conn->session_group = listener->session_group;
-  conn->nym_epoch = get_signewnym_epoch();
-=======
+  entry_conn->socks_request->listener_type = listener->_base.type;
   entry_conn->dns_server_request = req;
   entry_conn->isolation_flags = listener->isolation_flags;
   entry_conn->session_group = listener->session_group;
   entry_conn->nym_epoch = get_signewnym_epoch();
->>>>>>> 569fe936
 
   if (connection_add(ENTRY_TO_CONN(entry_conn)) < 0) {
     log_warn(LD_APP, "Couldn't register dummy connection for DNS request");
@@ -197,18 +190,11 @@
   strlcpy(entry_conn->socks_request->address, name,
           sizeof(entry_conn->socks_request->address));
 
-<<<<<<< HEAD
-  conn->socks_request->listener_type = CONN_TYPE_CONTROL_LISTENER;
-  conn->original_dest_address = tor_strdup(name);
-  conn->session_group = SESSION_GROUP_CONTROL_RESOLVE;
-  conn->nym_epoch = get_signewnym_epoch();
-  conn->isolation_flags = ISO_DEFAULT;
-=======
+  entry_conn->socks_request->listener_type = CONN_TYPE_CONTROL_LISTENER;
   entry_conn->original_dest_address = tor_strdup(name);
   entry_conn->session_group = SESSION_GROUP_CONTROL_RESOLVE;
   entry_conn->nym_epoch = get_signewnym_epoch();
   entry_conn->isolation_flags = ISO_DEFAULT;
->>>>>>> 569fe936
 
   if (connection_add(TO_CONN(conn))<0) {
     log_warn(LD_APP, "Couldn't register dummy connection for RESOLVE request");
