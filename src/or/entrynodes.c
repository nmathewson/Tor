/* Copyright (c) 2001 Matej Pfajfar.
 * Copyright (c) 2001-2004, Roger Dingledine.
 * Copyright (c) 2004-2006, Roger Dingledine, Nick Mathewson.
 * Copyright (c) 2007-2013, The Tor Project, Inc. */
/* See LICENSE for licensing information */

/**
 * \file entrynodes.c
 * \brief Code to manage our fixed first nodes for various functions.
 *
 * Entry nodes can be guards (for general use) or bridges (for censorship
 * circumvention).
 **/

#include "or.h"
#include "circuitbuild.h"
#include "circuitstats.h"
#include "config.h"
#include "confparse.h"
#include "connection.h"
#include "connection_or.h"
#include "control.h"
#include "directory.h"
#include "entrynodes.h"
#include "main.h"
#include "microdesc.h"
#include "networkstatus.h"
#include "nodelist.h"
#include "policies.h"
#include "router.h"
#include "routerlist.h"
#include "routerparse.h"
#include "routerset.h"
#include "transports.h"
#include "statefile.h"

/** Information about a configured bridge. Currently this just matches the
 * ones in the torrc file, but one day we may be able to learn about new
 * bridges on our own, and remember them in the state file. */
typedef struct {
  /** Address of the bridge. */
  tor_addr_t addr;
  /** TLS port for the bridge. */
  uint16_t port;
  /** Boolean: We are re-parsing our bridge list, and we are going to remove
   * this one if we don't find it in the list of configured bridges. */
  unsigned marked_for_removal : 1;
  /** Expected identity digest, or all zero bytes if we don't know what the
   * digest should be. */
  char identity[DIGEST_LEN];

  /** Name of pluggable transport protocol taken from its config line. */
  char *transport_name;

  /** When should we next try to fetch a descriptor for this bridge? */
  download_status_t fetch_status;

  /** A smartlist of k=v values to be passed to the SOCKS proxy, if
      transports are used for this bridge. */
  smartlist_t *socks_args;
} bridge_info_t;

/** A list of our chosen entry guards. */
static smartlist_t *entry_guards = NULL;
/** A value of 1 means that the entry_guards list has changed
 * and those changes need to be flushed to disk. */
static int entry_guards_dirty = 0;

static void bridge_free(bridge_info_t *bridge);
static const node_t *choose_random_entry_impl(cpath_build_state_t *state,
                                              int for_directory,
                                              dirinfo_type_t dirtype);

/** Return the list of entry guards, creating it if necessary. */
const smartlist_t *
get_entry_guards(void)
{
  if (! entry_guards)
    entry_guards = smartlist_new();
  return entry_guards;
}

/** Check whether the entry guard <b>e</b> is usable, given the directory
 * authorities' opinion about the router (stored in <b>ri</b>) and the user's
 * configuration (in <b>options</b>). Set <b>e</b>-&gt;bad_since
 * accordingly. Return true iff the entry guard's status changes.
 *
 * If it's not usable, set *<b>reason</b> to a static string explaining why.
 */
static int
entry_guard_set_status(entry_guard_t *e, const node_t *node,
                       time_t now, const or_options_t *options,
                       const char **reason)
{
  char buf[HEX_DIGEST_LEN+1];
  int changed = 0;

  *reason = NULL;

  /* Do we want to mark this guard as bad? */
  if (!node)
    *reason = "unlisted";
  else if (!node->is_running)
    *reason = "down";
  else if (options->UseBridges && (!node->ri ||
                                   node->ri->purpose != ROUTER_PURPOSE_BRIDGE))
    *reason = "not a bridge";
  else if (options->UseBridges && !node_is_a_configured_bridge(node))
    *reason = "not a configured bridge";
  else if (!options->UseBridges && !node->is_possible_guard &&
           !routerset_contains_node(options->EntryNodes,node))
    *reason = "not recommended as a guard";
  else if (routerset_contains_node(options->ExcludeNodes, node))
    *reason = "excluded";
  else if (e->path_bias_disabled)
    *reason = "path-biased";

  if (*reason && ! e->bad_since) {
    /* Router is newly bad. */
    base16_encode(buf, sizeof(buf), e->identity, DIGEST_LEN);
    log_info(LD_CIRC, "Entry guard %s (%s) is %s: marking as unusable.",
             e->nickname, buf, *reason);

    e->bad_since = now;
    control_event_guard(e->nickname, e->identity, "BAD");
    changed = 1;
  } else if (!*reason && e->bad_since) {
    /* There's nothing wrong with the router any more. */
    base16_encode(buf, sizeof(buf), e->identity, DIGEST_LEN);
    log_info(LD_CIRC, "Entry guard %s (%s) is no longer unusable: "
             "marking as ok.", e->nickname, buf);

    e->bad_since = 0;
    control_event_guard(e->nickname, e->identity, "GOOD");
    changed = 1;
  }

  if (node) {
    int is_dir = node_is_dir(node) && node->rs &&
      node->rs->version_supports_microdesc_cache;
    if (options->UseBridges && node_is_a_configured_bridge(node))
      is_dir = 1;
    if (e->is_dir_cache != is_dir) {
      e->is_dir_cache = is_dir;
      changed = 1;
    }
  }

  return changed;
}

/** Return true iff enough time has passed since we last tried to connect
 * to the unreachable guard <b>e</b> that we're willing to try again. */
static int
entry_is_time_to_retry(entry_guard_t *e, time_t now)
{
  long diff;
  if (e->last_attempted < e->unreachable_since)
    return 1;
  diff = now - e->unreachable_since;
  if (diff < 6*60*60)
    return now > (e->last_attempted + 60*60);
  else if (diff < 3*24*60*60)
    return now > (e->last_attempted + 4*60*60);
  else if (diff < 7*24*60*60)
    return now > (e->last_attempted + 18*60*60);
  else
    return now > (e->last_attempted + 36*60*60);
}

/** Return the node corresponding to <b>e</b>, if <b>e</b> is
 * working well enough that we are willing to use it as an entry
 * right now. (Else return NULL.) In particular, it must be
 * - Listed as either up or never yet contacted;
 * - Present in the routerlist;
 * - Listed as 'stable' or 'fast' by the current dirserver consensus,
 *   if demanded by <b>need_uptime</b> or <b>need_capacity</b>
 *   (unless it's a configured EntryNode);
 * - Allowed by our current ReachableORAddresses config option; and
 * - Currently thought to be reachable by us (unless <b>assume_reachable</b>
 *   is true).
 *
 * If the answer is no, set *<b>msg</b> to an explanation of why.
 *
 * If need_descriptor is true, only return the node if we currently have
 * a descriptor (routerinfo or microdesc) for it.
 */
static INLINE const node_t *
entry_is_live(entry_guard_t *e, int need_uptime, int need_capacity,
              int assume_reachable, int need_descriptor, const char **msg)
{
  const node_t *node;
  const or_options_t *options = get_options();
  tor_assert(msg);

  if (e->path_bias_disabled) {
    *msg = "path-biased";
    return NULL;
  }
  if (e->bad_since) {
    *msg = "bad";
    return NULL;
  }
  /* no good if it's unreachable, unless assume_unreachable or can_retry. */
  if (!assume_reachable && !e->can_retry &&
      e->unreachable_since && !entry_is_time_to_retry(e, time(NULL))) {
    *msg = "unreachable";
    return NULL;
  }
  node = node_get_by_id(e->identity);
  if (!node) {
    *msg = "no node info";
    return NULL;
  }
  if (need_descriptor && !node_has_descriptor(node)) {
    *msg = "no descriptor";
    return NULL;
  }
  if (get_options()->UseBridges) {
    if (node_get_purpose(node) != ROUTER_PURPOSE_BRIDGE) {
      *msg = "not a bridge";
      return NULL;
    }
    if (!node_is_a_configured_bridge(node)) {
      *msg = "not a configured bridge";
      return NULL;
    }
  } else { /* !get_options()->UseBridges */
    if (node_get_purpose(node) != ROUTER_PURPOSE_GENERAL) {
      *msg = "not general-purpose";
      return NULL;
    }
  }
  if (routerset_contains_node(options->EntryNodes, node)) {
    /* they asked for it, they get it */
    need_uptime = need_capacity = 0;
  }
  if (node_is_unreliable(node, need_uptime, need_capacity, 0)) {
    *msg = "not fast/stable";
    return NULL;
  }
  if (!fascist_firewall_allows_node(node)) {
    *msg = "unreachable by config";
    return NULL;
  }
  return node;
}

/** Return the number of entry guards that we think are usable. */
int
num_live_entry_guards(int for_directory)
{
  int n = 0;
  const char *msg;
  if (! entry_guards)
    return 0;
  SMARTLIST_FOREACH_BEGIN(entry_guards, entry_guard_t *, entry) {
      if (for_directory && !entry->is_dir_cache)
        continue;
      if (entry_is_live(entry, 0, 1, 0, !for_directory, &msg))
        ++n;
  } SMARTLIST_FOREACH_END(entry);
  return n;
}

/** If <b>digest</b> matches the identity of any node in the
 * entry_guards list, return that node. Else return NULL. */
entry_guard_t *
entry_guard_get_by_id_digest(const char *digest)
{
  SMARTLIST_FOREACH(entry_guards, entry_guard_t *, entry,
                    if (tor_memeq(digest, entry->identity, DIGEST_LEN))
                      return entry;
                   );
  return NULL;
}

/** Dump a description of our list of entry guards to the log at level
 * <b>severity</b>. */
static void
log_entry_guards(int severity)
{
  smartlist_t *elements = smartlist_new();
  char *s;

  SMARTLIST_FOREACH_BEGIN(entry_guards, entry_guard_t *, e)
    {
      const char *msg = NULL;
      if (entry_is_live(e, 0, 1, 0, 0, &msg))
        smartlist_add_asprintf(elements, "%s [%s] (up %s)",
                     e->nickname,
                     hex_str(e->identity, DIGEST_LEN),
                     e->made_contact ? "made-contact" : "never-contacted");
      else
        smartlist_add_asprintf(elements, "%s [%s] (%s, %s)",
                     e->nickname,
                     hex_str(e->identity, DIGEST_LEN),
                     msg,
                     e->made_contact ? "made-contact" : "never-contacted");
    }
  SMARTLIST_FOREACH_END(e);

  s = smartlist_join_strings(elements, ",", 0, NULL);
  SMARTLIST_FOREACH(elements, char*, cp, tor_free(cp));
  smartlist_free(elements);
  log_fn(severity,LD_CIRC,"%s",s);
  tor_free(s);
}

/** Called when one or more guards that we would previously have used for some
 * purpose are no longer in use because a higher-priority guard has become
 * usable again. */
static void
control_event_guard_deferred(void)
{
  /* XXXX We don't actually have a good way to figure out _how many_ entries
   * are live for some purpose.  We need an entry_is_even_slightly_live()
   * function for this to work right.  NumEntryGuards isn't reliable: if we
   * need guards with weird properties, we can have more than that number
   * live.
   **/
#if 0
  int n = 0;
  const char *msg;
  const or_options_t *options = get_options();
  if (!entry_guards)
    return;
  SMARTLIST_FOREACH(entry_guards, entry_guard_t *, entry,
    {
      if (entry_is_live(entry, 0, 1, 0, &msg)) {
        if (n++ == options->NumEntryGuards) {
          control_event_guard(entry->nickname, entry->identity, "DEFERRED");
          return;
        }
      }
    });
#endif
}

/** Largest amount that we'll backdate chosen_on_date */
#define CHOSEN_ON_DATE_SLOP (30*86400)

/** Add a new (preferably stable and fast) router to our
 * entry_guards list. Return a pointer to the router if we succeed,
 * or NULL if we can't find any more suitable entries.
 *
 * If <b>chosen</b> is defined, use that one, and if it's not
 * already in our entry_guards list, put it at the *beginning*.
 * Else, put the one we pick at the end of the list. */
static const node_t *
add_an_entry_guard(const node_t *chosen, int reset_status, int prepend,
                   int for_discovery, int for_directory)
{
  const node_t *node;
  entry_guard_t *entry;

  if (chosen) {
    node = chosen;
    entry = entry_guard_get_by_id_digest(node->identity);
    if (entry) {
      if (reset_status) {
        entry->bad_since = 0;
        entry->can_retry = 1;
      }
      entry->is_dir_cache = node->rs &&
                            node->rs->version_supports_microdesc_cache;
      if (get_options()->UseBridges && node_is_a_configured_bridge(node))
        entry->is_dir_cache = 1;
      return NULL;
    }
  } else if (!for_directory) {
    node = choose_good_entry_server(CIRCUIT_PURPOSE_C_GENERAL, NULL);
    if (!node)
      return NULL;
  } else {
    const routerstatus_t *rs;
    rs = router_pick_directory_server(MICRODESC_DIRINFO|V3_DIRINFO,
                              PDS_PREFER_TUNNELED_DIR_CONNS_|PDS_FOR_GUARD);
    if (!rs)
      return NULL;
    node = node_get_by_id(rs->identity_digest);
    if (!node)
      return NULL;
  }
  if (node->using_as_guard)
    return NULL;
  if (entry_guard_get_by_id_digest(node->identity) != NULL) {
    log_info(LD_CIRC, "I was about to add a duplicate entry guard.");
    /* This can happen if we choose a guard, then the node goes away, then
     * comes back. */
    ((node_t*) node)->using_as_guard = 1;
    return NULL;
  }
  entry = tor_malloc_zero(sizeof(entry_guard_t));
  log_info(LD_CIRC, "Chose %s as new entry guard.",
           node_describe(node));
  strlcpy(entry->nickname, node_get_nickname(node), sizeof(entry->nickname));
  memcpy(entry->identity, node->identity, DIGEST_LEN);
  entry->is_dir_cache = node_is_dir(node) && node->rs &&
                        node->rs->version_supports_microdesc_cache;
  if (get_options()->UseBridges && node_is_a_configured_bridge(node))
    entry->is_dir_cache = 1;

  /* Choose expiry time smudged over the past month. The goal here
   * is to a) spread out when Tor clients rotate their guards, so they
   * don't all select them on the same day, and b) avoid leaving a
   * precise timestamp in the state file about when we first picked
   * this guard. For details, see the Jan 2010 or-dev thread. */
  entry->chosen_on_date = time(NULL) - crypto_rand_int(3600*24*30);
  entry->chosen_by_version = tor_strdup(VERSION);

  /* Are we picking this guard because all of our current guards are
   * down so we need another one (for_discovery is 1), or because we
   * decided we need more variety in our guard list (for_discovery is 0)?
   *
   * Currently we hack this behavior into place by setting "made_contact"
   * for guards of the latter variety, so we'll be willing to use any of
   * them right off the bat.
   */
  if (!for_discovery)
    entry->made_contact = 1;

  ((node_t*)node)->using_as_guard = 1;
  if (prepend)
    smartlist_insert(entry_guards, 0, entry);
  else
    smartlist_add(entry_guards, entry);
  control_event_guard(entry->nickname, entry->identity, "NEW");
  control_event_guard_deferred();
  log_entry_guards(LOG_INFO);
  return node;
}

/** Choose how many entry guards or directory guards we'll use. If
 * <b>for_directory</b> is true, we return how many directory guards to
 * use; else we return how many entry guards to use. */
static int
decide_num_guards(const or_options_t *options, int for_directory)
{
  if (for_directory && options->NumDirectoryGuards != 0)
    return options->NumDirectoryGuards;
  return options->NumEntryGuards;
}

/** If the use of entry guards is configured, choose more entry guards
 * until we have enough in the list. */
static void
pick_entry_guards(const or_options_t *options, int for_directory)
{
  int changed = 0;
  const int num_needed = decide_num_guards(options, for_directory);

  tor_assert(entry_guards);

  while (num_live_entry_guards(for_directory) < num_needed) {
    if (!add_an_entry_guard(NULL, 0, 0, 0, for_directory))
      break;
    changed = 1;
  }
  if (changed)
    entry_guards_changed();
}

/** How long (in seconds) do we allow an entry guard to be nonfunctional,
 * unlisted, excluded, or otherwise nonusable before we give up on it? */
#define ENTRY_GUARD_REMOVE_AFTER (30*24*60*60)

/** Release all storage held by <b>e</b>. */
static void
entry_guard_free(entry_guard_t *e)
{
  if (!e)
    return;
  tor_free(e->chosen_by_version);
  tor_free(e);
}

/**
 * Return the minimum lifetime of working entry guard, in seconds,
 * as given in the consensus networkstatus.  (Plus CHOSEN_ON_DATE_SLOP,
 * so that we can do the chosen_on_date randomization while achieving the
 * desired minimum lifetime.)
 */
static int32_t
guards_get_lifetime(void)
{
  const or_options_t *options = get_options();
#define DFLT_GUARD_LIFETIME (86400 * 60)   /* Two months. */
#define MIN_GUARD_LIFETIME  (86400 * 30)   /* One months. */
#define MAX_GUARD_LIFETIME  (86400 * 1826) /* Five years. */

  if (options->GuardLifetime >= 1) {
    return CLAMP(MIN_GUARD_LIFETIME,
                 options->GuardLifetime,
                 MAX_GUARD_LIFETIME) + CHOSEN_ON_DATE_SLOP;
  }

  return networkstatus_get_param(NULL, "GuardLifetime",
                                 DFLT_GUARD_LIFETIME,
                                 MIN_GUARD_LIFETIME,
                                 MAX_GUARD_LIFETIME) + CHOSEN_ON_DATE_SLOP;
}

/** Remove any entry guard which was selected by an unknown version of Tor,
 * or which was selected by a version of Tor that's known to select
 * entry guards badly, or which was selected more 2 months ago. */
/* XXXX The "obsolete guards" and "chosen long ago guards" things should
 * probably be different functions. */
static int
remove_obsolete_entry_guards(time_t now)
{
  int changed = 0, i;
  int32_t guard_lifetime = guards_get_lifetime();

  for (i = 0; i < smartlist_len(entry_guards); ++i) {
    entry_guard_t *entry = smartlist_get(entry_guards, i);
    const char *ver = entry->chosen_by_version;
    const char *msg = NULL;
    tor_version_t v;
    int version_is_bad = 0, date_is_bad = 0;
    if (!ver) {
      msg = "does not say what version of Tor it was selected by";
      version_is_bad = 1;
    } else if (tor_version_parse(ver, &v)) {
      msg = "does not seem to be from any recognized version of Tor";
      version_is_bad = 1;
    } else {
      char *tor_ver = NULL;
      tor_asprintf(&tor_ver, "Tor %s", ver);
      if ((tor_version_as_new_as(tor_ver, "0.1.0.10-alpha") &&
           !tor_version_as_new_as(tor_ver, "0.1.2.16-dev")) ||
          (tor_version_as_new_as(tor_ver, "0.2.0.0-alpha") &&
           !tor_version_as_new_as(tor_ver, "0.2.0.6-alpha")) ||
          /* above are bug 440; below are bug 1217 */
          (tor_version_as_new_as(tor_ver, "0.2.1.3-alpha") &&
           !tor_version_as_new_as(tor_ver, "0.2.1.23")) ||
          (tor_version_as_new_as(tor_ver, "0.2.2.0-alpha") &&
           !tor_version_as_new_as(tor_ver, "0.2.2.7-alpha"))) {
        msg = "was selected without regard for guard bandwidth";
        version_is_bad = 1;
      }
      tor_free(tor_ver);
    }
    if (!version_is_bad && entry->chosen_on_date + guard_lifetime < now) {
      /* It's been too long since the date listed in our state file. */
      msg = "was selected several months ago";
      date_is_bad = 1;
    }

    if (version_is_bad || date_is_bad) { /* we need to drop it */
      char dbuf[HEX_DIGEST_LEN+1];
      tor_assert(msg);
      base16_encode(dbuf, sizeof(dbuf), entry->identity, DIGEST_LEN);
      log_fn(version_is_bad ? LOG_NOTICE : LOG_INFO, LD_CIRC,
             "Entry guard '%s' (%s) %s. (Version=%s.) Replacing it.",
             entry->nickname, dbuf, msg, ver?escaped(ver):"none");
      control_event_guard(entry->nickname, entry->identity, "DROPPED");
      entry_guard_free(entry);
      smartlist_del_keeporder(entry_guards, i--);
      log_entry_guards(LOG_INFO);
      changed = 1;
    }
  }

  return changed ? 1 : 0;
}

/** Remove all entry guards that have been down or unlisted for so
 * long that we don't think they'll come up again. Return 1 if we
 * removed any, or 0 if we did nothing. */
static int
remove_dead_entry_guards(time_t now)
{
  char dbuf[HEX_DIGEST_LEN+1];
  char tbuf[ISO_TIME_LEN+1];
  int i;
  int changed = 0;

  for (i = 0; i < smartlist_len(entry_guards); ) {
    entry_guard_t *entry = smartlist_get(entry_guards, i);
    if (entry->bad_since &&
        ! entry->path_bias_disabled &&
        entry->bad_since + ENTRY_GUARD_REMOVE_AFTER < now) {

      base16_encode(dbuf, sizeof(dbuf), entry->identity, DIGEST_LEN);
      format_local_iso_time(tbuf, entry->bad_since);
      log_info(LD_CIRC, "Entry guard '%s' (%s) has been down or unlisted "
               "since %s local time; removing.",
               entry->nickname, dbuf, tbuf);
      control_event_guard(entry->nickname, entry->identity, "DROPPED");
      entry_guard_free(entry);
      smartlist_del_keeporder(entry_guards, i);
      log_entry_guards(LOG_INFO);
      changed = 1;
    } else
      ++i;
  }
  return changed ? 1 : 0;
}

/** Remove all currently listed entry guards. So new ones will be chosen. */
void
remove_all_entry_guards(void)
{
  char dbuf[HEX_DIGEST_LEN+1];

  while (smartlist_len(entry_guards)) {
    entry_guard_t *entry = smartlist_get(entry_guards, 0);
    base16_encode(dbuf, sizeof(dbuf), entry->identity, DIGEST_LEN);
    log_info(LD_CIRC, "Entry guard '%s' (%s) has been dropped.",
             entry->nickname, dbuf);
    control_event_guard(entry->nickname, entry->identity, "DROPPED");
    entry_guard_free(entry);
    smartlist_del(entry_guards, 0);
  }
  log_entry_guards(LOG_INFO);
  entry_guards_changed();
}

/** A new directory or router-status has arrived; update the down/listed
 * status of the entry guards.
 *
 * An entry is 'down' if the directory lists it as nonrunning.
 * An entry is 'unlisted' if the directory doesn't include it.
 *
 * Don't call this on startup; only on a fresh download. Otherwise we'll
 * think that things are unlisted.
 */
void
entry_guards_compute_status(const or_options_t *options, time_t now)
{
  int changed = 0;
  digestmap_t *reasons;

  if (! entry_guards)
    return;

  if (options->EntryNodes) /* reshuffle the entry guard list if needed */
    entry_nodes_should_be_added();

  reasons = digestmap_new();
  SMARTLIST_FOREACH_BEGIN(entry_guards, entry_guard_t *, entry)
    {
      const node_t *r = node_get_by_id(entry->identity);
      const char *reason = NULL;
      if (entry_guard_set_status(entry, r, now, options, &reason))
        changed = 1;

      if (entry->bad_since)
        tor_assert(reason);
      if (reason)
        digestmap_set(reasons, entry->identity, (char*)reason);
    }
  SMARTLIST_FOREACH_END(entry);

  if (remove_dead_entry_guards(now))
    changed = 1;
  if (remove_obsolete_entry_guards(now))
    changed = 1;

  if (changed) {
    SMARTLIST_FOREACH_BEGIN(entry_guards, entry_guard_t *, entry) {
      const char *reason = digestmap_get(reasons, entry->identity);
      const char *live_msg = "";
      const node_t *r = entry_is_live(entry, 0, 1, 0, 0, &live_msg);
      log_info(LD_CIRC, "Summary: Entry %s [%s] is %s, %s%s%s, and %s%s.",
               entry->nickname,
               hex_str(entry->identity, DIGEST_LEN),
               entry->unreachable_since ? "unreachable" : "reachable",
               entry->bad_since ? "unusable" : "usable",
               reason ? ", ": "",
               reason ? reason : "",
               r ? "live" : "not live / ",
               r ? "" : live_msg);
    } SMARTLIST_FOREACH_END(entry);
    log_info(LD_CIRC, "    (%d/%d entry guards are usable/new)",
             num_live_entry_guards(0), smartlist_len(entry_guards));
    log_entry_guards(LOG_INFO);
    entry_guards_changed();
  }

  digestmap_free(reasons, NULL);
}

/** Called when a connection to an OR with the identity digest <b>digest</b>
 * is established (<b>succeeded</b>==1) or has failed (<b>succeeded</b>==0).
 * If the OR is an entry, change that entry's up/down status.
 * Return 0 normally, or -1 if we want to tear down the new connection.
 *
 * If <b>mark_relay_status</b>, also call router_set_status() on this
 * relay.
 *
 * XXX024 change succeeded and mark_relay_status into 'int flags'.
 */
int
entry_guard_register_connect_status(const char *digest, int succeeded,
                                    int mark_relay_status, time_t now)
{
  int changed = 0;
  int refuse_conn = 0;
  int first_contact = 0;
  entry_guard_t *entry = NULL;
  int idx = -1;
  char buf[HEX_DIGEST_LEN+1];

  if (! entry_guards)
    return 0;

  SMARTLIST_FOREACH_BEGIN(entry_guards, entry_guard_t *, e) {
    tor_assert(e);
    if (tor_memeq(e->identity, digest, DIGEST_LEN)) {
      entry = e;
      idx = e_sl_idx;
      break;
    }
  } SMARTLIST_FOREACH_END(e);

  if (!entry)
    return 0;

  base16_encode(buf, sizeof(buf), entry->identity, DIGEST_LEN);

  if (succeeded) {
    if (entry->unreachable_since) {
      log_info(LD_CIRC, "Entry guard '%s' (%s) is now reachable again. Good.",
               entry->nickname, buf);
      entry->can_retry = 0;
      entry->unreachable_since = 0;
      entry->last_attempted = now;
      control_event_guard(entry->nickname, entry->identity, "UP");
      changed = 1;
    }
    if (!entry->made_contact) {
      entry->made_contact = 1;
      first_contact = changed = 1;
    }
  } else { /* ! succeeded */
    if (!entry->made_contact) {
      /* We've never connected to this one. */
      log_info(LD_CIRC,
               "Connection to never-contacted entry guard '%s' (%s) failed. "
               "Removing from the list. %d/%d entry guards usable/new.",
               entry->nickname, buf,
               num_live_entry_guards(0)-1, smartlist_len(entry_guards)-1);
      control_event_guard(entry->nickname, entry->identity, "DROPPED");
      entry_guard_free(entry);
      smartlist_del_keeporder(entry_guards, idx);
      log_entry_guards(LOG_INFO);
      changed = 1;
    } else if (!entry->unreachable_since) {
      log_info(LD_CIRC, "Unable to connect to entry guard '%s' (%s). "
               "Marking as unreachable.", entry->nickname, buf);
      entry->unreachable_since = entry->last_attempted = now;
      control_event_guard(entry->nickname, entry->identity, "DOWN");
      changed = 1;
      entry->can_retry = 0; /* We gave it an early chance; no good. */
    } else {
      char tbuf[ISO_TIME_LEN+1];
      format_iso_time(tbuf, entry->unreachable_since);
      log_debug(LD_CIRC, "Failed to connect to unreachable entry guard "
                "'%s' (%s).  It has been unreachable since %s.",
                entry->nickname, buf, tbuf);
      entry->last_attempted = now;
      entry->can_retry = 0; /* We gave it an early chance; no good. */
    }
  }

  /* if the caller asked us to, also update the is_running flags for this
   * relay */
  if (mark_relay_status)
    router_set_status(digest, succeeded);

  if (first_contact) {
    /* We've just added a new long-term entry guard. Perhaps the network just
     * came back? We should give our earlier entries another try too,
     * and close this connection so we don't use it before we've given
     * the others a shot. */
    SMARTLIST_FOREACH_BEGIN(entry_guards, entry_guard_t *, e) {
        if (e == entry)
          break;
        if (e->made_contact) {
          const char *msg;
          const node_t *r = entry_is_live(e, 0, 1, 1, 0, &msg);
          if (r && e->unreachable_since) {
            refuse_conn = 1;
            e->can_retry = 1;
          }
        }
    } SMARTLIST_FOREACH_END(e);
    if (refuse_conn) {
      log_info(LD_CIRC,
               "Connected to new entry guard '%s' (%s). Marking earlier "
               "entry guards up. %d/%d entry guards usable/new.",
               entry->nickname, buf,
               num_live_entry_guards(0), smartlist_len(entry_guards));
      log_entry_guards(LOG_INFO);
      changed = 1;
    }
  }

  if (changed)
    entry_guards_changed();
  return refuse_conn ? -1 : 0;
}

/** When we try to choose an entry guard, should we parse and add
 * config's EntryNodes first? */
static int should_add_entry_nodes = 0;

/** Called when the value of EntryNodes changes in our configuration. */
void
entry_nodes_should_be_added(void)
{
  log_info(LD_CIRC, "EntryNodes config option set. Putting configured "
           "relays at the front of the entry guard list.");
  should_add_entry_nodes = 1;
}

/** Update the using_as_guard fields of all the nodes. We do this after we
 * remove entry guards from the list: This is the only function that clears
 * the using_as_guard field. */
static void
update_node_guard_status(void)
{
  smartlist_t *nodes = nodelist_get_list();
  SMARTLIST_FOREACH(nodes, node_t *, node, node->using_as_guard = 0);
  SMARTLIST_FOREACH_BEGIN(entry_guards, entry_guard_t *, entry) {
    node_t *node = node_get_mutable_by_id(entry->identity);
    if (node)
      node->using_as_guard = 1;
  } SMARTLIST_FOREACH_END(entry);
}

/** Adjust the entry guards list so that it only contains entries from
 * EntryNodes, adding new entries from EntryNodes to the list as needed. */
static void
entry_guards_set_from_config(const or_options_t *options)
{
  smartlist_t *entry_nodes, *worse_entry_nodes, *entry_fps;
  smartlist_t *old_entry_guards_on_list, *old_entry_guards_not_on_list;
  tor_assert(entry_guards);

  should_add_entry_nodes = 0;

  if (!options->EntryNodes) {
    /* It's possible that a controller set EntryNodes, thus making
     * should_add_entry_nodes set, then cleared it again, all before the
     * call to choose_random_entry() that triggered us. If so, just return.
     */
    return;
  }

  {
    char *string = routerset_to_string(options->EntryNodes);
    log_info(LD_CIRC,"Adding configured EntryNodes '%s'.", string);
    tor_free(string);
  }

  entry_nodes = smartlist_new();
  worse_entry_nodes = smartlist_new();
  entry_fps = smartlist_new();
  old_entry_guards_on_list = smartlist_new();
  old_entry_guards_not_on_list = smartlist_new();

  /* Split entry guards into those on the list and those not. */

  routerset_get_all_nodes(entry_nodes, options->EntryNodes,
                          options->ExcludeNodes, 0);
  SMARTLIST_FOREACH(entry_nodes, const node_t *,node,
                    smartlist_add(entry_fps, (void*)node->identity));

  SMARTLIST_FOREACH(entry_guards, entry_guard_t *, e, {
    if (smartlist_contains_digest(entry_fps, e->identity))
      smartlist_add(old_entry_guards_on_list, e);
    else
      smartlist_add(old_entry_guards_not_on_list, e);
  });

  /* Remove all currently configured guard nodes, excluded nodes, unreachable
   * nodes, or non-Guard nodes from entry_nodes. */
  SMARTLIST_FOREACH_BEGIN(entry_nodes, const node_t *, node) {
    if (entry_guard_get_by_id_digest(node->identity)) {
      SMARTLIST_DEL_CURRENT(entry_nodes, node);
      continue;
    } else if (routerset_contains_node(options->ExcludeNodes, node)) {
      SMARTLIST_DEL_CURRENT(entry_nodes, node);
      continue;
    } else if (!fascist_firewall_allows_node(node)) {
      SMARTLIST_DEL_CURRENT(entry_nodes, node);
      continue;
    } else if (! node->is_possible_guard) {
      smartlist_add(worse_entry_nodes, (node_t*)node);
      SMARTLIST_DEL_CURRENT(entry_nodes, node);
    }
  } SMARTLIST_FOREACH_END(node);

  /* Now build the new entry_guards list. */
  smartlist_clear(entry_guards);
  /* First, the previously configured guards that are in EntryNodes. */
  smartlist_add_all(entry_guards, old_entry_guards_on_list);
  /* Next, scramble the rest of EntryNodes, putting the guards first. */
  smartlist_shuffle(entry_nodes);
  smartlist_shuffle(worse_entry_nodes);
  smartlist_add_all(entry_nodes, worse_entry_nodes);

  /* Next, the rest of EntryNodes */
  SMARTLIST_FOREACH_BEGIN(entry_nodes, const node_t *, node) {
    add_an_entry_guard(node, 0, 0, 1, 0);
    if (smartlist_len(entry_guards) > options->NumEntryGuards * 10)
      break;
  } SMARTLIST_FOREACH_END(node);
  log_notice(LD_GENERAL, "%d entries in guards", smartlist_len(entry_guards));
  /* Finally, free the remaining previously configured guards that are not in
   * EntryNodes. */
  SMARTLIST_FOREACH(old_entry_guards_not_on_list, entry_guard_t *, e,
                    entry_guard_free(e));

  update_node_guard_status();

  smartlist_free(entry_nodes);
  smartlist_free(worse_entry_nodes);
  smartlist_free(entry_fps);
  smartlist_free(old_entry_guards_on_list);
  smartlist_free(old_entry_guards_not_on_list);
  entry_guards_changed();
}

/** Return 0 if we're fine adding arbitrary routers out of the
 * directory to our entry guard list, or return 1 if we have a
 * list already and we must stick to it.
 */
int
entry_list_is_constrained(const or_options_t *options)
{
  if (options->EntryNodes)
    return 1;
  if (options->UseBridges)
    return 1;
  return 0;
}

/** Return true iff this node can answer directory questions about
 * microdescriptors. */
static int
node_understands_microdescriptors(const node_t *node)
{
  tor_assert(node);
  if (node->rs && node->rs->version_supports_microdesc_cache)
    return 1;
  if (node->ri && tor_version_supports_microdescriptors(node->ri->platform))
    return 1;
  return 0;
}

/** Return true iff <b>node</b> is able to answer directory questions
 * of type <b>dirinfo</b>. */
static int
node_can_handle_dirinfo(const node_t *node, dirinfo_type_t dirinfo)
{
  /* Checking dirinfo for any type other than microdescriptors isn't required
     yet, since we only choose directory guards that can support microdescs,
     routerinfos, and networkstatuses, AND we don't use directory guards if
     we're configured to do direct downloads of anything else. The only case
     where we might have a guard that doesn't know about a type of directory
     information is when we're retrieving directory information from a
     bridge. */

  if ((dirinfo & MICRODESC_DIRINFO) &&
      !node_understands_microdescriptors(node))
    return 0;
  return 1;
}

/** Pick a live (up and listed) entry guard from entry_guards. If
 * <b>state</b> is non-NULL, this is for a specific circuit --
 * make sure not to pick this circuit's exit or any node in the
 * exit's family. If <b>state</b> is NULL, we're looking for a random
 * guard (likely a bridge).  If <b>dirinfo</b> is not NO_DIRINFO, then
 * only select from nodes that know how to answer directory questions
 * of that type. */
const node_t *
choose_random_entry(cpath_build_state_t *state)
{
  return choose_random_entry_impl(state, 0, 0);
}

/** Pick a live (up and listed) directory guard from entry_guards for
 * downloading information of type <b>type</b>. */
const node_t *
choose_random_dirguard(dirinfo_type_t type)
{
  return choose_random_entry_impl(NULL, 1, type);
}

/** Helper for choose_random{entry,dirguard}. */
static const node_t *
choose_random_entry_impl(cpath_build_state_t *state, int for_directory,
                         dirinfo_type_t dirinfo_type)
{
  const or_options_t *options = get_options();
  smartlist_t *live_entry_guards = smartlist_new();
  smartlist_t *exit_family = smartlist_new();
  const node_t *chosen_exit =
    state?build_state_get_exit_node(state) : NULL;
  const node_t *node = NULL;
  int need_uptime = state ? state->need_uptime : 0;
  int need_capacity = state ? state->need_capacity : 0;
  int preferred_min, consider_exit_family = 0;
  int need_descriptor = !for_directory;
  const int num_needed = decide_num_guards(options, for_directory);

  if (chosen_exit) {
    nodelist_add_node_and_family(exit_family, chosen_exit);
    consider_exit_family = 1;
  }

  if (!entry_guards)
    entry_guards = smartlist_new();

  if (should_add_entry_nodes)
    entry_guards_set_from_config(options);

  if (!entry_list_is_constrained(options) &&
      smartlist_len(entry_guards) < num_needed)
    pick_entry_guards(options, for_directory);

 retry:
  smartlist_clear(live_entry_guards);
  SMARTLIST_FOREACH_BEGIN(entry_guards, entry_guard_t *, entry) {
      const char *msg;
      node = entry_is_live(entry, need_uptime, need_capacity, 0,
                           need_descriptor, &msg);
      if (!node)
        continue; /* down, no point */
      if (for_directory) {
        if (!entry->is_dir_cache)
          continue; /* We need a directory and didn't get one. */
      }
      if (node == chosen_exit)
        continue; /* don't pick the same node for entry and exit */
      if (consider_exit_family && smartlist_contains(exit_family, node))
        continue; /* avoid relays that are family members of our exit */
      if (dirinfo_type != NO_DIRINFO &&
          !node_can_handle_dirinfo(node, dirinfo_type))
        continue; /* this node won't be able to answer our dir questions */
#if 0 /* since EntryNodes is always strict now, this clause is moot */
      if (options->EntryNodes &&
          !routerset_contains_node(options->EntryNodes, node)) {
        /* We've come to the end of our preferred entry nodes. */
        if (smartlist_len(live_entry_guards))
          goto choose_and_finish; /* only choose from the ones we like */
        if (options->StrictNodes) {
          /* in theory this case should never happen, since
           * entry_guards_set_from_config() drops unwanted relays */
          tor_fragile_assert();
        } else {
          log_info(LD_CIRC,
                   "No relays from EntryNodes available. Using others.");
        }
      }
#endif
      smartlist_add(live_entry_guards, (void*)node);
      if (!entry->made_contact) {
        /* Always start with the first not-yet-contacted entry
         * guard. Otherwise we might add several new ones, pick
         * the second new one, and now we've expanded our entry
         * guard list without needing to. */
        goto choose_and_finish;
      }
      if (smartlist_len(live_entry_guards) >= num_needed)
        goto choose_and_finish; /* we have enough */
  } SMARTLIST_FOREACH_END(entry);

  if (entry_list_is_constrained(options)) {
    /* If we prefer the entry nodes we've got, and we have at least
     * one choice, that's great. Use it. */
    preferred_min = 1;
  } else {
    /* Try to have at least 2 choices available. This way we don't
     * get stuck with a single live-but-crummy entry and just keep
     * using him.
     * (We might get 2 live-but-crummy entry guards, but so be it.) */
    preferred_min = 2;
  }

  if (smartlist_len(live_entry_guards) < preferred_min) {
    if (!entry_list_is_constrained(options)) {
      /* still no? try adding a new entry then */
      /* XXX if guard doesn't imply fast and stable, then we need
       * to tell add_an_entry_guard below what we want, or it might
       * be a long time til we get it. -RD */
      node = add_an_entry_guard(NULL, 0, 0, 1, for_directory);
      if (node) {
        entry_guards_changed();
        /* XXX we start over here in case the new node we added shares
         * a family with our exit node. There's a chance that we'll just
         * load up on entry guards here, if the network we're using is
         * one big family. Perhaps we should teach add_an_entry_guard()
         * to understand nodes-to-avoid-if-possible? -RD */
        goto retry;
      }
    }
    if (!node && need_uptime) {
      need_uptime = 0; /* try without that requirement */
      goto retry;
    }
    if (!node && need_capacity) {
      /* still no? last attempt, try without requiring capacity */
      need_capacity = 0;
      goto retry;
    }
#if 0
    /* Removing this retry logic: if we only allow one exit, and it is in the
       same family as all our entries, then we are just plain not going to win
       here. */
    if (!node && entry_list_is_constrained(options) && consider_exit_family) {
      /* still no? if we're using bridges or have strictentrynodes
       * set, and our chosen exit is in the same family as all our
       * bridges/entry guards, then be flexible about families. */
      consider_exit_family = 0;
      goto retry;
    }
#endif
    /* live_entry_guards may be empty below. Oh well, we tried. */
  }

 choose_and_finish:
  if (entry_list_is_constrained(options)) {
    /* We need to weight by bandwidth, because our bridges or entryguards
     * were not already selected proportional to their bandwidth. */
    node = node_sl_choose_by_bandwidth(live_entry_guards, WEIGHT_FOR_GUARD);
  } else {
    /* We choose uniformly at random here, because choose_good_entry_server()
     * already weights its choices by bandwidth, so we don't want to
     * *double*-weight our guard selection. */
    node = smartlist_choose(live_entry_guards);
  }
  smartlist_free(live_entry_guards);
  smartlist_free(exit_family);
  return node;
}

/** Parse <b>state</b> and learn about the entry guards it describes.
 * If <b>set</b> is true, and there are no errors, replace the global
 * entry_list with what we find.
 * On success, return 0. On failure, alloc into *<b>msg</b> a string
 * describing the error, and return -1.
 */
int
entry_guards_parse_state(or_state_t *state, int set, char **msg)
{
  entry_guard_t *node = NULL;
  smartlist_t *new_entry_guards = smartlist_new();
  config_line_t *line;
  time_t now = time(NULL);
  const char *state_version = state->TorVersion;
  digestmap_t *added_by = digestmap_new();

  *msg = NULL;
  for (line = state->EntryGuards; line; line = line->next) {
    if (!strcasecmp(line->key, "EntryGuard")) {
      smartlist_t *args = smartlist_new();
      node = tor_malloc_zero(sizeof(entry_guard_t));
      /* all entry guards on disk have been contacted */
      node->made_contact = 1;
      smartlist_add(new_entry_guards, node);
      smartlist_split_string(args, line->value, " ",
                             SPLIT_SKIP_SPACE|SPLIT_IGNORE_BLANK, 0);
      if (smartlist_len(args)<2) {
        *msg = tor_strdup("Unable to parse entry nodes: "
                          "Too few arguments to EntryGuard");
      } else if (!is_legal_nickname(smartlist_get(args,0))) {
        *msg = tor_strdup("Unable to parse entry nodes: "
                          "Bad nickname for EntryGuard");
      } else {
        strlcpy(node->nickname, smartlist_get(args,0), MAX_NICKNAME_LEN+1);
        if (base16_decode(node->identity, DIGEST_LEN, smartlist_get(args,1),
                          strlen(smartlist_get(args,1)))<0) {
          *msg = tor_strdup("Unable to parse entry nodes: "
                            "Bad hex digest for EntryGuard");
        }
      }
      if (smartlist_len(args) >= 3) {
        const char *is_cache = smartlist_get(args, 2);
        if (!strcasecmp(is_cache, "DirCache")) {
          node->is_dir_cache = 1;
        } else if (!strcasecmp(is_cache, "NoDirCache")) {
          node->is_dir_cache = 0;
        } else {
          log_warn(LD_CONFIG, "Bogus third argument to EntryGuard line: %s",
                   escaped(is_cache));
        }
      }
      SMARTLIST_FOREACH(args, char*, cp, tor_free(cp));
      smartlist_free(args);
      if (*msg)
        break;
    } else if (!strcasecmp(line->key, "EntryGuardDownSince") ||
               !strcasecmp(line->key, "EntryGuardUnlistedSince")) {
      time_t when;
      time_t last_try = 0;
      if (!node) {
        *msg = tor_strdup("Unable to parse entry nodes: "
               "EntryGuardDownSince/UnlistedSince without EntryGuard");
        break;
      }
      if (parse_iso_time(line->value, &when)<0) {
        *msg = tor_strdup("Unable to parse entry nodes: "
                          "Bad time in EntryGuardDownSince/UnlistedSince");
        break;
      }
      if (when > now) {
        /* It's a bad idea to believe info in the future: you can wind
         * up with timeouts that aren't allowed to happen for years. */
        continue;
      }
      if (strlen(line->value) >= ISO_TIME_LEN+ISO_TIME_LEN+1) {
        /* ignore failure */
        (void) parse_iso_time(line->value+ISO_TIME_LEN+1, &last_try);
      }
      if (!strcasecmp(line->key, "EntryGuardDownSince")) {
        node->unreachable_since = when;
        node->last_attempted = last_try;
      } else {
        node->bad_since = when;
      }
    } else if (!strcasecmp(line->key, "EntryGuardAddedBy")) {
      char d[DIGEST_LEN];
      /* format is digest version date */
      if (strlen(line->value) < HEX_DIGEST_LEN+1+1+1+ISO_TIME_LEN) {
        log_warn(LD_BUG, "EntryGuardAddedBy line is not long enough.");
        continue;
      }
      if (base16_decode(d, sizeof(d), line->value, HEX_DIGEST_LEN)<0 ||
          line->value[HEX_DIGEST_LEN] != ' ') {
        log_warn(LD_BUG, "EntryGuardAddedBy line %s does not begin with "
                 "hex digest", escaped(line->value));
        continue;
      }
      digestmap_set(added_by, d, tor_strdup(line->value+HEX_DIGEST_LEN+1));
    } else if (!strcasecmp(line->key, "EntryGuardPathUseBias")) {
      const or_options_t *options = get_options();
      double use_cnt, success_cnt;

      if (!node) {
        *msg = tor_strdup("Unable to parse entry nodes: "
               "EntryGuardPathUseBias without EntryGuard");
        break;
      }

      if (tor_sscanf(line->value, "%lf %lf",
                     &use_cnt, &success_cnt) != 2) {
        log_info(LD_GENERAL, "Malformed path use bias line for node %s",
                 node->nickname);
        continue;
      }

      if (use_cnt < success_cnt) {
        int severity = LOG_INFO;
        /* If this state file was written by a Tor that would have
         * already fixed it, then the overcounting bug is still there.. */
        if (tor_version_as_new_as(state_version, "0.2.4.13-alpha")) {
          severity = LOG_NOTICE;
        }
        log_fn(severity, LD_BUG,
                   "State file contains unexpectedly high usage success "
                   "counts %lf/%lf for Guard %s ($%s)",
                   success_cnt, use_cnt,
                   node->nickname, hex_str(node->identity, DIGEST_LEN));
        success_cnt = use_cnt;
      }

      node->use_attempts = use_cnt;
      node->use_successes = success_cnt;

      log_info(LD_GENERAL, "Read %f/%f path use bias for node %s",
               node->use_successes, node->use_attempts, node->nickname);

      /* Note: We rely on the < comparison here to allow us to set a 0
       * rate and disable the feature entirely. If refactoring, don't
       * change to <= */
      if (pathbias_get_use_success_count(node)/node->use_attempts
            < pathbias_get_extreme_use_rate(options) &&
          pathbias_get_dropguards(options)) {
        node->path_bias_disabled = 1;
        log_info(LD_GENERAL,
                 "Path use bias is too high (%f/%f); disabling node %s",
                 node->circ_successes, node->circ_attempts, node->nickname);
      }
    } else if (!strcasecmp(line->key, "EntryGuardPathBias")) {
      const or_options_t *options = get_options();
      double hop_cnt, success_cnt, timeouts, collapsed, successful_closed,
               unusable;

      if (!node) {
        *msg = tor_strdup("Unable to parse entry nodes: "
               "EntryGuardPathBias without EntryGuard");
        break;
      }

      /* First try 3 params, then 2. */
      /* In the long run: circuit_success ~= successful_circuit_close +
       *                                     collapsed_circuits +
       *                                     unusable_circuits */
      if (tor_sscanf(line->value, "%lf %lf %lf %lf %lf %lf",
                  &hop_cnt, &success_cnt, &successful_closed,
                  &collapsed, &unusable, &timeouts) != 6) {
        int old_success, old_hops;
        if (tor_sscanf(line->value, "%u %u", &old_success, &old_hops) != 2) {
          continue;
        }
        log_info(LD_GENERAL, "Reading old-style EntryGuardPathBias %s",
                 escaped(line->value));

        success_cnt = old_success;
        successful_closed = old_success;
        hop_cnt = old_hops;
        timeouts = 0;
        collapsed = 0;
        unusable = 0;
      }

      if (hop_cnt < success_cnt) {
        int severity = LOG_INFO;
        /* If this state file was written by a Tor that would have
         * already fixed it, then the overcounting bug is still there.. */
        if (tor_version_as_new_as(state_version, "0.2.4.13-alpha")) {
          severity = LOG_NOTICE;
        }
        log_fn(severity, LD_BUG,
                "State file contains unexpectedly high success counts "
                "%lf/%lf for Guard %s ($%s)",
                success_cnt, hop_cnt,
                node->nickname, hex_str(node->identity, DIGEST_LEN));
        success_cnt = hop_cnt;
      }

      node->circ_attempts = hop_cnt;
      node->circ_successes = success_cnt;

      node->successful_circuits_closed = successful_closed;
      node->timeouts = timeouts;
      node->collapsed_circuits = collapsed;
      node->unusable_circuits = unusable;

      log_info(LD_GENERAL, "Read %f/%f path bias for node %s",
               node->circ_successes, node->circ_attempts, node->nickname);
      /* Note: We rely on the < comparison here to allow us to set a 0
       * rate and disable the feature entirely. If refactoring, don't
       * change to <= */
      if (pathbias_get_close_success_count(node)/node->circ_attempts
            < pathbias_get_extreme_rate(options) &&
          pathbias_get_dropguards(options)) {
        node->path_bias_disabled = 1;
        log_info(LD_GENERAL,
                 "Path bias is too high (%f/%f); disabling node %s",
                 node->circ_successes, node->circ_attempts, node->nickname);
      }

    } else {
      log_warn(LD_BUG, "Unexpected key %s", line->key);
    }
  }

  SMARTLIST_FOREACH_BEGIN(new_entry_guards, entry_guard_t *, e) {
     char *sp;
     char *val = digestmap_get(added_by, e->identity);
     if (val && (sp = strchr(val, ' '))) {
       time_t when;
       *sp++ = '\0';
       if (parse_iso_time(sp, &when)<0) {
         log_warn(LD_BUG, "Can't read time %s in EntryGuardAddedBy", sp);
       } else {
         e->chosen_by_version = tor_strdup(val);
         e->chosen_on_date = when;
       }
     } else {
       if (state_version) {
         e->chosen_by_version = tor_strdup(state_version);
         e->chosen_on_date = time(NULL) - crypto_rand_int(3600*24*30);
       }
     }
     if (e->path_bias_disabled && !e->bad_since)
       e->bad_since = time(NULL);
    }
  SMARTLIST_FOREACH_END(e);

  if (*msg || !set) {
    SMARTLIST_FOREACH(new_entry_guards, entry_guard_t *, e,
                      entry_guard_free(e));
    smartlist_free(new_entry_guards);
  } else { /* !err && set */
    if (entry_guards) {
      SMARTLIST_FOREACH(entry_guards, entry_guard_t *, e,
                        entry_guard_free(e));
      smartlist_free(entry_guards);
    }
    entry_guards = new_entry_guards;
    entry_guards_dirty = 0;
    /* XXX024 hand new_entry_guards to this func, and move it up a
     * few lines, so we don't have to re-dirty it */
    if (remove_obsolete_entry_guards(now))
      entry_guards_dirty = 1;

    update_node_guard_status();
  }
  digestmap_free(added_by, tor_free_);
  return *msg ? -1 : 0;
}

/** Our list of entry guards has changed, or some element of one
 * of our entry guards has changed. Write the changes to disk within
 * the next few minutes.
 */
void
entry_guards_changed(void)
{
  time_t when;
  entry_guards_dirty = 1;

  /* or_state_save() will call entry_guards_update_state(). */
  when = get_options()->AvoidDiskWrites ? time(NULL) + 3600 : time(NULL)+600;
  or_state_mark_dirty(get_or_state(), when);
}

/** If the entry guard info has not changed, do nothing and return.
 * Otherwise, free the EntryGuards piece of <b>state</b> and create
 * a new one out of the global entry_guards list, and then mark
 * <b>state</b> dirty so it will get saved to disk.
 */
void
entry_guards_update_state(or_state_t *state)
{
  config_line_t **next, *line;
  if (! entry_guards_dirty)
    return;

  config_free_lines(state->EntryGuards);
  next = &state->EntryGuards;
  *next = NULL;
  if (!entry_guards)
    entry_guards = smartlist_new();
  SMARTLIST_FOREACH_BEGIN(entry_guards, entry_guard_t *, e) {
      char dbuf[HEX_DIGEST_LEN+1];
      if (!e->made_contact)
        continue; /* don't write this one to disk */
      *next = line = tor_malloc_zero(sizeof(config_line_t));
      line->key = tor_strdup("EntryGuard");
      base16_encode(dbuf, sizeof(dbuf), e->identity, DIGEST_LEN);
      tor_asprintf(&line->value, "%s %s %sDirCache", e->nickname, dbuf,
                   e->is_dir_cache ? "" : "No");
      next = &(line->next);
      if (e->unreachable_since) {
        *next = line = tor_malloc_zero(sizeof(config_line_t));
        line->key = tor_strdup("EntryGuardDownSince");
        line->value = tor_malloc(ISO_TIME_LEN+1+ISO_TIME_LEN+1);
        format_iso_time(line->value, e->unreachable_since);
        if (e->last_attempted) {
          line->value[ISO_TIME_LEN] = ' ';
          format_iso_time(line->value+ISO_TIME_LEN+1, e->last_attempted);
        }
        next = &(line->next);
      }
      if (e->bad_since) {
        *next = line = tor_malloc_zero(sizeof(config_line_t));
        line->key = tor_strdup("EntryGuardUnlistedSince");
        line->value = tor_malloc(ISO_TIME_LEN+1);
        format_iso_time(line->value, e->bad_since);
        next = &(line->next);
      }
      if (e->chosen_on_date && e->chosen_by_version &&
          !strchr(e->chosen_by_version, ' ')) {
        char d[HEX_DIGEST_LEN+1];
        char t[ISO_TIME_LEN+1];
        *next = line = tor_malloc_zero(sizeof(config_line_t));
        line->key = tor_strdup("EntryGuardAddedBy");
        base16_encode(d, sizeof(d), e->identity, DIGEST_LEN);
        format_iso_time(t, e->chosen_on_date);
        tor_asprintf(&line->value, "%s %s %s",
                     d, e->chosen_by_version, t);
        next = &(line->next);
      }
      if (e->circ_attempts > 0) {
        *next = line = tor_malloc_zero(sizeof(config_line_t));
        line->key = tor_strdup("EntryGuardPathBias");
        /* In the long run: circuit_success ~= successful_circuit_close +
         *                                     collapsed_circuits +
         *                                     unusable_circuits */
        tor_asprintf(&line->value, "%f %f %f %f %f %f",
                     e->circ_attempts, e->circ_successes,
                     pathbias_get_close_success_count(e),
                     e->collapsed_circuits,
                     e->unusable_circuits, e->timeouts);
        next = &(line->next);
      }
      if (e->use_attempts > 0) {
        *next = line = tor_malloc_zero(sizeof(config_line_t));
        line->key = tor_strdup("EntryGuardPathUseBias");

        tor_asprintf(&line->value, "%f %f",
                     e->use_attempts,
                     pathbias_get_use_success_count(e));
        next = &(line->next);
      }

  } SMARTLIST_FOREACH_END(e);
  if (!get_options()->AvoidDiskWrites)
    or_state_mark_dirty(get_or_state(), 0);
  entry_guards_dirty = 0;
}

/** If <b>question</b> is the string "entry-guards", then dump
 * to *<b>answer</b> a newly allocated string describing all of
 * the nodes in the global entry_guards list. See control-spec.txt
 * for details.
 * For backward compatibility, we also handle the string "helper-nodes".
 * */
int
getinfo_helper_entry_guards(control_connection_t *conn,
                            const char *question, char **answer,
                            const char **errmsg)
{
  (void) conn;
  (void) errmsg;

  if (!strcmp(question,"entry-guards") ||
      !strcmp(question,"helper-nodes")) {
    smartlist_t *sl = smartlist_new();
    char tbuf[ISO_TIME_LEN+1];
    char nbuf[MAX_VERBOSE_NICKNAME_LEN+1];
    if (!entry_guards)
      entry_guards = smartlist_new();
    SMARTLIST_FOREACH_BEGIN(entry_guards, entry_guard_t *, e) {
        const char *status = NULL;
        time_t when = 0;
        const node_t *node;

        if (!e->made_contact) {
          status = "never-connected";
        } else if (e->bad_since) {
          when = e->bad_since;
          status = "unusable";
        } else {
          status = "up";
        }

        node = node_get_by_id(e->identity);
        if (node) {
          node_get_verbose_nickname(node, nbuf);
        } else {
          nbuf[0] = '$';
          base16_encode(nbuf+1, sizeof(nbuf)-1, e->identity, DIGEST_LEN);
          /* e->nickname field is not very reliable if we don't know about
           * this router any longer; don't include it. */
        }

        if (when) {
          format_iso_time(tbuf, when);
          smartlist_add_asprintf(sl, "%s %s %s\n", nbuf, status, tbuf);
        } else {
          smartlist_add_asprintf(sl, "%s %s\n", nbuf, status);
        }
    } SMARTLIST_FOREACH_END(e);
    *answer = smartlist_join_strings(sl, "", 0, NULL);
    SMARTLIST_FOREACH(sl, char *, c, tor_free(c));
    smartlist_free(sl);
  }
  return 0;
}

/** A list of configured bridges. Whenever we actually get a descriptor
 * for one, we add it as an entry guard.  Note that the order of bridges
 * in this list does not necessarily correspond to the order of bridges
 * in the torrc. */
static smartlist_t *bridge_list = NULL;

/** Mark every entry of the bridge list to be removed on our next call to
 * sweep_bridge_list unless it has first been un-marked. */
void
mark_bridge_list(void)
{
  if (!bridge_list)
    bridge_list = smartlist_new();
  SMARTLIST_FOREACH(bridge_list, bridge_info_t *, b,
                    b->marked_for_removal = 1);
}

/** Remove every entry of the bridge list that was marked with
 * mark_bridge_list if it has not subsequently been un-marked. */
void
sweep_bridge_list(void)
{
  if (!bridge_list)
    bridge_list = smartlist_new();
  SMARTLIST_FOREACH_BEGIN(bridge_list, bridge_info_t *, b) {
    if (b->marked_for_removal) {
      SMARTLIST_DEL_CURRENT(bridge_list, b);
      bridge_free(b);
    }
  } SMARTLIST_FOREACH_END(b);
}

/** Initialize the bridge list to empty, creating it if needed. */
static void
clear_bridge_list(void)
{
  if (!bridge_list)
    bridge_list = smartlist_new();
  SMARTLIST_FOREACH(bridge_list, bridge_info_t *, b, bridge_free(b));
  smartlist_clear(bridge_list);
}

/** Free the bridge <b>bridge</b>. */
static void
bridge_free(bridge_info_t *bridge)
{
  if (!bridge)
    return;

  tor_free(bridge->transport_name);
  if (bridge->socks_args) {
    SMARTLIST_FOREACH(bridge->socks_args, char*, s, tor_free(s));
    smartlist_free(bridge->socks_args);
  }

  tor_free(bridge);
}

/** If we have a bridge configured whose digest matches <b>digest</b>, or a
 * bridge with no known digest whose address matches any of the
 * tor_addr_port_t's in <b>orports</b>, return that bridge.  Else return
 * NULL. */
static bridge_info_t *
get_configured_bridge_by_orports_digest(const char *digest,
                                        const smartlist_t *orports)
{
  if (!bridge_list)
    return NULL;
  SMARTLIST_FOREACH_BEGIN(bridge_list, bridge_info_t *, bridge)
    {
      if (tor_digest_is_zero(bridge->identity)) {
        SMARTLIST_FOREACH_BEGIN(orports, tor_addr_port_t *, ap)
          {
            if (tor_addr_compare(&bridge->addr, &ap->addr, CMP_EXACT) == 0 &&
                bridge->port == ap->port)
              return bridge;
          }
        SMARTLIST_FOREACH_END(ap);
      }
      if (digest && tor_memeq(bridge->identity, digest, DIGEST_LEN))
        return bridge;
    }
  SMARTLIST_FOREACH_END(bridge);
  return NULL;
}

/** If we have a bridge configured whose digest matches <b>digest</b>, or a
 * bridge with no known digest whose address matches <b>addr</b>:<b>/port</b>,
 * return that bridge.  Else return NULL. */
static bridge_info_t *
get_configured_bridge_by_addr_port_digest(const tor_addr_t *addr,
                                          uint16_t port,
                                          const char *digest)
{
  if (!bridge_list)
    return NULL;
  SMARTLIST_FOREACH_BEGIN(bridge_list, bridge_info_t *, bridge)
    {
      if (tor_digest_is_zero(bridge->identity) &&
          !tor_addr_compare(&bridge->addr, addr, CMP_EXACT) &&
          bridge->port == port)
        return bridge;
      if (digest && tor_memeq(bridge->identity, digest, DIGEST_LEN))
        return bridge;
    }
  SMARTLIST_FOREACH_END(bridge);
  return NULL;
}

/** Wrapper around get_configured_bridge_by_addr_port_digest() to look
 * it up via router descriptor <b>ri</b>. */
static bridge_info_t *
get_configured_bridge_by_routerinfo(const routerinfo_t *ri)
{
  bridge_info_t *bi = NULL;
  smartlist_t *orports = router_get_all_orports(ri);
  bi = get_configured_bridge_by_orports_digest(ri->cache_info.identity_digest,
                                               orports);
  SMARTLIST_FOREACH(orports, tor_addr_port_t *, p, tor_free(p));
  smartlist_free(orports);
  return bi;
}

/** Return 1 if <b>ri</b> is one of our known bridges, else 0. */
int
routerinfo_is_a_configured_bridge(const routerinfo_t *ri)
{
  return get_configured_bridge_by_routerinfo(ri) ? 1 : 0;
}

/** Return 1 if <b>node</b> is one of our configured bridges, else 0. */
int
node_is_a_configured_bridge(const node_t *node)
{
  int retval = 0;
  smartlist_t *orports = node_get_all_orports(node);
  retval = get_configured_bridge_by_orports_digest(node->identity,
                                                   orports) != NULL;
  SMARTLIST_FOREACH(orports, tor_addr_port_t *, p, tor_free(p));
  smartlist_free(orports);
  return retval;
}

/** We made a connection to a router at <b>addr</b>:<b>port</b>
 * without knowing its digest. Its digest turned out to be <b>digest</b>.
 * If it was a bridge, and we still don't know its digest, record it.
 */
void
learned_router_identity(const tor_addr_t *addr, uint16_t port,
                        const char *digest)
{
  bridge_info_t *bridge =
    get_configured_bridge_by_addr_port_digest(addr, port, digest);
  if (bridge && tor_digest_is_zero(bridge->identity)) {
    char *transport_info = NULL;
    const char *transport_name =
      find_transport_name_by_bridge_addrport(addr, port);
    if (transport_name)
      tor_asprintf(&transport_info, " (with transport '%s')", transport_name);

    memcpy(bridge->identity, digest, DIGEST_LEN);
    log_notice(LD_DIR, "Learned fingerprint %s for bridge %s%s.",
               hex_str(digest, DIGEST_LEN), fmt_addrport(addr, port),
               transport_info ? transport_info : "");
    tor_free(transport_info);
  }
}

/** Return true if <b>bridge</b> has the same identity digest as
 *  <b>digest</b>. If <b>digest</b> is NULL, it matches
 *  bridges with unspecified identity digests. */
static int
bridge_has_digest(const bridge_info_t *bridge, const char *digest)
{
  if (digest)
    return tor_memeq(digest, bridge->identity, DIGEST_LEN);
  else
    return tor_digest_is_zero(bridge->identity);
}

/** We are about to add a new bridge at <b>addr</b>:<b>port</b>, with optional
 * <b>digest</b> and <b>transport_name</b>. Mark for removal any previously
 * existing bridge with the same address and port, and warn the user as
 * appropriate.
 */
static void
bridge_resolve_conflicts(const tor_addr_t *addr, uint16_t port,
                         const char *digest, const char *transport_name)
{
  /* Iterate the already-registered bridge list:

     If you find a bridge with the same adress and port, mark it for
     removal. It doesn't make sense to have two active bridges with
     the same IP:PORT. If the bridge in question has a different
     digest or transport than <b>digest</b>/<b>transport_name</b>,
     it's probably a misconfiguration and we should warn the user.
  */
  SMARTLIST_FOREACH_BEGIN(bridge_list, bridge_info_t *, bridge) {
    if (bridge->marked_for_removal)
      continue;

    if (tor_addr_eq(&bridge->addr, addr) && (bridge->port == port)) {

      bridge->marked_for_removal = 1;

      if (!bridge_has_digest(bridge, digest) ||
          strcmp_opt(bridge->transport_name, transport_name)) {
        /* warn the user */
        char *bridge_description_new, *bridge_description_old;
        tor_asprintf(&bridge_description_new, "%s:%s:%s",
                     fmt_addrport(addr, port),
                     digest ? hex_str(digest, DIGEST_LEN) : "",
                     transport_name ? transport_name : "");
        tor_asprintf(&bridge_description_old, "%s:%s:%s",
                     fmt_addrport(&bridge->addr, bridge->port),
                     tor_digest_is_zero(bridge->identity) ?
                     "" : hex_str(bridge->identity,DIGEST_LEN),
                     bridge->transport_name ? bridge->transport_name : "");

        log_warn(LD_GENERAL,"Tried to add bridge '%s', but we found a conflict"
                 " with the already registered bridge '%s'. We will discard"
                 " the old bridge and keep '%s'. If this is not what you"
                 " wanted, please change your configuration file accordingly.",
                 bridge_description_new, bridge_description_old,
                 bridge_description_new);

        tor_free(bridge_description_new);
        tor_free(bridge_description_old);
      }
    }
  } SMARTLIST_FOREACH_END(bridge);
}

<<<<<<< HEAD
/** Register the bridge information in <b>bridge_line</b> to the
 *  bridge subsystem. Steals reference of <b>bridge_line</b>. */
=======
/** Return True if we have a bridge that uses a transport with name
 *  <b>transport_name</b>. */
int
transport_is_needed(const char *transport_name)
{
  if (!bridge_list)
    return 0;

  SMARTLIST_FOREACH_BEGIN(bridge_list, const bridge_info_t *, bridge) {
    if (bridge->transport_name &&
        !strcmp(bridge->transport_name, transport_name))
      return 1;
  } SMARTLIST_FOREACH_END(bridge);

  return 0;
}

/** Remember a new bridge at <b>addr</b>:<b>port</b>. If <b>digest</b>
 * is set, it tells us the identity key too.  If we already had the
 * bridge in our list, unmark it, and don't actually add anything new.
 * If <b>transport_name</b> is non-NULL - the bridge is associated with a
 * pluggable transport - we assign the transport to the bridge. */
>>>>>>> 2235d652
void
bridge_add_from_config(bridge_line_t *bridge_line)
{
  bridge_info_t *b;

  { /* Log the bridge we are about to register: */
    log_debug(LD_GENERAL, "Registering bridge at %s (transport: %s) (%s)",
              fmt_addrport(&bridge_line->addr, bridge_line->port),
              bridge_line->transport_name ?
              bridge_line->transport_name : "no transport",
              tor_digest_is_zero(bridge_line->digest) ?
              "no key listed" : hex_str(bridge_line->digest, DIGEST_LEN));

    if (bridge_line->socks_args) { /* print socks arguments */
      int i = 0;

      tor_assert(smartlist_len(bridge_line->socks_args) > 0);

      log_debug(LD_GENERAL, "Bridge uses %d SOCKS arguments:",
                smartlist_len(bridge_line->socks_args));
      SMARTLIST_FOREACH(bridge_line->socks_args, const char *, arg,
                        log_debug(LD_CONFIG, "%d: %s", ++i, arg));
    }
  }

  bridge_resolve_conflicts(&bridge_line->addr,
                           bridge_line->port,
                           bridge_line->digest,
                           bridge_line->transport_name);

  b = tor_malloc_zero(sizeof(bridge_info_t));
  tor_addr_copy(&b->addr, &bridge_line->addr);
  b->port = bridge_line->port;
  memcpy(b->identity, bridge_line->digest, DIGEST_LEN);
  if (bridge_line->transport_name)
    b->transport_name = bridge_line->transport_name;
  b->fetch_status.schedule = DL_SCHED_BRIDGE;
  b->socks_args = bridge_line->socks_args;
  if (!bridge_list)
    bridge_list = smartlist_new();

  tor_free(bridge_line); /* Deallocate bridge_line now. */

  smartlist_add(bridge_list, b);
}

/** Return true iff <b>routerset</b> contains the bridge <b>bridge</b>. */
static int
routerset_contains_bridge(const routerset_t *routerset,
                          const bridge_info_t *bridge)
{
  int result;
  extend_info_t *extinfo;
  tor_assert(bridge);
  if (!routerset)
    return 0;

  extinfo = extend_info_new(
         NULL, bridge->identity, NULL, NULL, &bridge->addr, bridge->port);
  result = routerset_contains_extendinfo(routerset, extinfo);
  extend_info_free(extinfo);
  return result;
}

/** If <b>digest</b> is one of our known bridges, return it. */
static bridge_info_t *
find_bridge_by_digest(const char *digest)
{
  SMARTLIST_FOREACH(bridge_list, bridge_info_t *, bridge,
    {
      if (tor_memeq(bridge->identity, digest, DIGEST_LEN))
        return bridge;
    });
  return NULL;
}

/** Given the <b>addr</b> and <b>port</b> of a bridge, if that bridge
 *  supports a pluggable transport, return its name. Otherwise, return
 *  NULL. */
const char *
find_transport_name_by_bridge_addrport(const tor_addr_t *addr, uint16_t port)
{
  if (!bridge_list)
    return NULL;

  SMARTLIST_FOREACH_BEGIN(bridge_list, const bridge_info_t *, bridge) {
    if (tor_addr_eq(&bridge->addr, addr) &&
        (bridge->port == port))
      return bridge->transport_name;
  } SMARTLIST_FOREACH_END(bridge);

  return NULL;
}

/** If <b>addr</b> and <b>port</b> match the address and port of a
 * bridge of ours that uses pluggable transports, place its transport
 * in <b>transport</b>.
 *
 * Return 0 on success (found a transport, or found a bridge with no
 * transport, or found no bridge); return -1 if we should be using a
 * transport, but the transport could not be found.
 */
int
get_transport_by_bridge_addrport(const tor_addr_t *addr, uint16_t port,
                                  const transport_t **transport)
{
  *transport = NULL;
  if (!bridge_list)
    return 0;

  SMARTLIST_FOREACH_BEGIN(bridge_list, const bridge_info_t *, bridge) {
    if (tor_addr_eq(&bridge->addr, addr) &&
        (bridge->port == port)) { /* bridge matched */
      if (bridge->transport_name) { /* it also uses pluggable transports */
        *transport = transport_get_by_name(bridge->transport_name);
        if (*transport == NULL) { /* it uses pluggable transports, but
                                     the transport could not be found! */
          return -1;
        }
        return 0;
      } else { /* bridge matched, but it doesn't use transports. */
        break;
      }
    }
  } SMARTLIST_FOREACH_END(bridge);

  *transport = NULL;
  return 0;
}

/** Return a smartlist containing all the SOCKS arguments that we
 *  should pass to the SOCKS proxy. */
const smartlist_t *
get_socks_args_by_bridge_addrport(const tor_addr_t *addr, uint16_t port)
{
  bridge_info_t *bridge = get_configured_bridge_by_addr_port_digest(addr,
                                                                    port,
                                                                    NULL);
  return bridge ? bridge->socks_args : NULL;
}

/** We need to ask <b>bridge</b> for its server descriptor. */
static void
launch_direct_bridge_descriptor_fetch(bridge_info_t *bridge)
{
  char *address;
  const or_options_t *options = get_options();

  if (connection_get_by_type_addr_port_purpose(
      CONN_TYPE_DIR, &bridge->addr, bridge->port,
      DIR_PURPOSE_FETCH_SERVERDESC))
    return; /* it's already on the way */

  if (routerset_contains_bridge(options->ExcludeNodes, bridge)) {
    download_status_mark_impossible(&bridge->fetch_status);
    log_warn(LD_APP, "Not using bridge at %s: it is in ExcludeNodes.",
             safe_str_client(fmt_and_decorate_addr(&bridge->addr)));
    return;
  }

  address = tor_dup_addr(&bridge->addr);

  directory_initiate_command(address, &bridge->addr,
                             bridge->port, 0/*no dirport*/,
                             bridge->identity,
                             DIR_PURPOSE_FETCH_SERVERDESC,
                             ROUTER_PURPOSE_BRIDGE,
                             DIRIND_ONEHOP, "authority.z", NULL, 0, 0);
  tor_free(address);
}

/** Fetching the bridge descriptor from the bridge authority returned a
 * "not found". Fall back to trying a direct fetch. */
void
retry_bridge_descriptor_fetch_directly(const char *digest)
{
  bridge_info_t *bridge = find_bridge_by_digest(digest);
  if (!bridge)
    return; /* not found? oh well. */

  launch_direct_bridge_descriptor_fetch(bridge);
}

/** For each bridge in our list for which we don't currently have a
 * descriptor, fetch a new copy of its descriptor -- either directly
 * from the bridge or via a bridge authority. */
void
fetch_bridge_descriptors(const or_options_t *options, time_t now)
{
  int num_bridge_auths = get_n_authorities(BRIDGE_DIRINFO);
  int ask_bridge_directly;
  int can_use_bridge_authority;

  if (!bridge_list)
    return;

  /* If we still have unconfigured managed proxies, don't go and
     connect to a bridge. */
  if (pt_proxies_configuration_pending())
    return;

  SMARTLIST_FOREACH_BEGIN(bridge_list, bridge_info_t *, bridge)
    {
      if (!download_status_is_ready(&bridge->fetch_status, now,
                                    IMPOSSIBLE_TO_DOWNLOAD))
        continue; /* don't bother, no need to retry yet */
      if (routerset_contains_bridge(options->ExcludeNodes, bridge)) {
        download_status_mark_impossible(&bridge->fetch_status);
        log_warn(LD_APP, "Not using bridge at %s: it is in ExcludeNodes.",
                 safe_str_client(fmt_and_decorate_addr(&bridge->addr)));
        continue;
      }

      /* schedule another fetch as if this one will fail, in case it does */
      download_status_failed(&bridge->fetch_status, 0);

      can_use_bridge_authority = !tor_digest_is_zero(bridge->identity) &&
                                 num_bridge_auths;
      ask_bridge_directly = !can_use_bridge_authority ||
                            !options->UpdateBridgesFromAuthority;
      log_debug(LD_DIR, "ask_bridge_directly=%d (%d, %d, %d)",
                ask_bridge_directly, tor_digest_is_zero(bridge->identity),
                !options->UpdateBridgesFromAuthority, !num_bridge_auths);

      if (ask_bridge_directly &&
          !fascist_firewall_allows_address_or(&bridge->addr, bridge->port)) {
        log_notice(LD_DIR, "Bridge at '%s' isn't reachable by our "
                   "firewall policy. %s.",
                   fmt_addrport(&bridge->addr, bridge->port),
                   can_use_bridge_authority ?
                     "Asking bridge authority instead" : "Skipping");
        if (can_use_bridge_authority)
          ask_bridge_directly = 0;
        else
          continue;
      }

      if (ask_bridge_directly) {
        /* we need to ask the bridge itself for its descriptor. */
        launch_direct_bridge_descriptor_fetch(bridge);
      } else {
        /* We have a digest and we want to ask an authority. We could
         * combine all the requests into one, but that may give more
         * hints to the bridge authority than we want to give. */
        char resource[10 + HEX_DIGEST_LEN];
        memcpy(resource, "fp/", 3);
        base16_encode(resource+3, HEX_DIGEST_LEN+1,
                      bridge->identity, DIGEST_LEN);
        memcpy(resource+3+HEX_DIGEST_LEN, ".z", 3);
        log_info(LD_DIR, "Fetching bridge info '%s' from bridge authority.",
                 resource);
        directory_get_from_dirserver(DIR_PURPOSE_FETCH_SERVERDESC,
                ROUTER_PURPOSE_BRIDGE, resource, 0);
      }
    }
  SMARTLIST_FOREACH_END(bridge);
}

/** If our <b>bridge</b> is configured to be a different address than
 * the bridge gives in <b>node</b>, rewrite the routerinfo
 * we received to use the address we meant to use. Now we handle
 * multihomed bridges better.
 */
static void
rewrite_node_address_for_bridge(const bridge_info_t *bridge, node_t *node)
{
  /* XXXX move this function. */
  /* XXXX overridden addresses should really live in the node_t, so that the
   *   routerinfo_t and the microdesc_t can be immutable.  But we can only
   *   do that safely if we know that no function that connects to an OR
   *   does so through an address from any source other than node_get_addr().
   */
  tor_addr_t addr;

  if (node->ri) {
    routerinfo_t *ri = node->ri;
    tor_addr_from_ipv4h(&addr, ri->addr);

    if ((!tor_addr_compare(&bridge->addr, &addr, CMP_EXACT) &&
         bridge->port == ri->or_port) ||
        (!tor_addr_compare(&bridge->addr, &ri->ipv6_addr, CMP_EXACT) &&
         bridge->port == ri->ipv6_orport)) {
      /* they match, so no need to do anything */
    } else {
      if (tor_addr_family(&bridge->addr) == AF_INET) {
        ri->addr = tor_addr_to_ipv4h(&bridge->addr);
        tor_free(ri->address);
        ri->address = tor_dup_ip(ri->addr);
        ri->or_port = bridge->port;
        log_info(LD_DIR,
                 "Adjusted bridge routerinfo for '%s' to match configured "
                 "address %s:%d.",
                 ri->nickname, ri->address, ri->or_port);
      } else if (tor_addr_family(&bridge->addr) == AF_INET6) {
        tor_addr_copy(&ri->ipv6_addr, &bridge->addr);
        ri->ipv6_orport = bridge->port;
        log_info(LD_DIR,
                 "Adjusted bridge routerinfo for '%s' to match configured "
                 "address %s.",
                 ri->nickname, fmt_addrport(&ri->ipv6_addr, ri->ipv6_orport));
      } else {
        log_err(LD_BUG, "Address family not supported: %d.",
                tor_addr_family(&bridge->addr));
        return;
      }
    }

    /* Mark which address to use based on which bridge_t we got. */
    node->ipv6_preferred = (tor_addr_family(&bridge->addr) == AF_INET6 &&
                            !tor_addr_is_null(&node->ri->ipv6_addr));

    /* XXXipv6 we lack support for falling back to another address for
       the same relay, warn the user */
    if (!tor_addr_is_null(&ri->ipv6_addr)) {
      tor_addr_port_t ap;
      node_get_pref_orport(node, &ap);
      log_notice(LD_CONFIG,
                 "Bridge '%s' has both an IPv4 and an IPv6 address.  "
                 "Will prefer using its %s address (%s).",
                 ri->nickname,
                 tor_addr_family(&ap.addr) == AF_INET6 ? "IPv6" : "IPv4",
                 fmt_addrport(&ap.addr, ap.port));
    }
  }
  if (node->rs) {
    routerstatus_t *rs = node->rs;
    tor_addr_from_ipv4h(&addr, rs->addr);

    if (!tor_addr_compare(&bridge->addr, &addr, CMP_EXACT) &&
        bridge->port == rs->or_port) {
      /* they match, so no need to do anything */
    } else {
      rs->addr = tor_addr_to_ipv4h(&bridge->addr);
      rs->or_port = bridge->port;
      log_info(LD_DIR,
               "Adjusted bridge routerstatus for '%s' to match "
               "configured address %s.",
               rs->nickname, fmt_addrport(&bridge->addr, rs->or_port));
    }
  }
}

/** We just learned a descriptor for a bridge. See if that
 * digest is in our entry guard list, and add it if not. */
void
learned_bridge_descriptor(routerinfo_t *ri, int from_cache)
{
  tor_assert(ri);
  tor_assert(ri->purpose == ROUTER_PURPOSE_BRIDGE);
  if (get_options()->UseBridges) {
    int first = !any_bridge_descriptors_known();
    bridge_info_t *bridge = get_configured_bridge_by_routerinfo(ri);
    time_t now = time(NULL);
    router_set_status(ri->cache_info.identity_digest, 1);

    if (bridge) { /* if we actually want to use this one */
      node_t *node;
      /* it's here; schedule its re-fetch for a long time from now. */
      if (!from_cache)
        download_status_reset(&bridge->fetch_status);

      node = node_get_mutable_by_id(ri->cache_info.identity_digest);
      tor_assert(node);
      rewrite_node_address_for_bridge(bridge, node);
      add_an_entry_guard(node, 1, 1, 0, 0);

      log_notice(LD_DIR, "new bridge descriptor '%s' (%s): %s", ri->nickname,
                 from_cache ? "cached" : "fresh", router_describe(ri));
      /* set entry->made_contact so if it goes down we don't drop it from
       * our entry node list */
      entry_guard_register_connect_status(ri->cache_info.identity_digest,
                                          1, 0, now);
      if (first)
        routerlist_retry_directory_downloads(now);
    }
  }
}

/** Return 1 if any of our entry guards have descriptors that
 * are marked with purpose 'bridge' and are running. Else return 0.
 *
 * We use this function to decide if we're ready to start building
 * circuits through our bridges, or if we need to wait until the
 * directory "server/authority" requests finish. */
int
any_bridge_descriptors_known(void)
{
  tor_assert(get_options()->UseBridges);
  return choose_random_entry(NULL) != NULL;
}

/** Return 1 if there are any directory conns fetching bridge descriptors
 * that aren't marked for close. We use this to guess if we should tell
 * the controller that we have a problem. */
int
any_pending_bridge_descriptor_fetches(void)
{
  smartlist_t *conns = get_connection_array();
  SMARTLIST_FOREACH_BEGIN(conns, connection_t *, conn) {
    if (conn->type == CONN_TYPE_DIR &&
        conn->purpose == DIR_PURPOSE_FETCH_SERVERDESC &&
        TO_DIR_CONN(conn)->router_purpose == ROUTER_PURPOSE_BRIDGE &&
        !conn->marked_for_close &&
        conn->linked &&
        conn->linked_conn && !conn->linked_conn->marked_for_close) {
      log_debug(LD_DIR, "found one: %s", conn->address);
      return 1;
    }
  } SMARTLIST_FOREACH_END(conn);
  return 0;
}

/** Return 1 if we have at least one descriptor for an entry guard
 * (bridge or member of EntryNodes) and all descriptors we know are
 * down. Else return 0. If <b>act</b> is 1, then mark the down guards
 * up; else just observe and report. */
static int
entries_retry_helper(const or_options_t *options, int act)
{
  const node_t *node;
  int any_known = 0;
  int any_running = 0;
  int need_bridges = options->UseBridges != 0;
  if (!entry_guards)
    entry_guards = smartlist_new();
  SMARTLIST_FOREACH_BEGIN(entry_guards, entry_guard_t *, e) {
      node = node_get_by_id(e->identity);
      if (node && node_has_descriptor(node) &&
          node_is_bridge(node) == need_bridges) {
        any_known = 1;
        if (node->is_running)
          any_running = 1; /* some entry is both known and running */
        else if (act) {
          /* Mark all current connections to this OR as unhealthy, since
           * otherwise there could be one that started 30 seconds
           * ago, and in 30 seconds it will time out, causing us to mark
           * the node down and undermine the retry attempt. We mark even
           * the established conns, since if the network just came back
           * we'll want to attach circuits to fresh conns. */
          connection_or_set_bad_connections(node->identity, 1);

          /* mark this entry node for retry */
          router_set_status(node->identity, 1);
          e->can_retry = 1;
          e->bad_since = 0;
        }
      }
  } SMARTLIST_FOREACH_END(e);
  log_debug(LD_DIR, "%d: any_known %d, any_running %d",
            act, any_known, any_running);
  return any_known && !any_running;
}

/** Do we know any descriptors for our bridges / entrynodes, and are
 * all the ones we have descriptors for down? */
int
entries_known_but_down(const or_options_t *options)
{
  tor_assert(entry_list_is_constrained(options));
  return entries_retry_helper(options, 0);
}

/** Mark all down known bridges / entrynodes up. */
void
entries_retry_all(const or_options_t *options)
{
  tor_assert(entry_list_is_constrained(options));
  entries_retry_helper(options, 1);
}

/** Return true if at least one of our bridges runs a Tor version that can
 * provide microdescriptors to us. If not, we'll fall back to asking for
 * full descriptors. */
int
any_bridge_supports_microdescriptors(void)
{
  const node_t *node;
  if (!get_options()->UseBridges || !entry_guards)
    return 0;
  SMARTLIST_FOREACH_BEGIN(entry_guards, entry_guard_t *, e) {
    node = node_get_by_id(e->identity);
    if (node && node->is_running &&
        node_is_bridge(node) && node_is_a_configured_bridge(node) &&
        node_understands_microdescriptors(node)) {
      /* This is one of our current bridges, and we know enough about
       * it to know that it will be able to answer our microdescriptor
       * questions. */
       return 1;
    }
  } SMARTLIST_FOREACH_END(e);
  return 0;
}

/** Release all storage held by the list of entry guards and related
 * memory structs. */
void
entry_guards_free_all(void)
{
  if (entry_guards) {
    SMARTLIST_FOREACH(entry_guards, entry_guard_t *, e,
                      entry_guard_free(e));
    smartlist_free(entry_guards);
    entry_guards = NULL;
  }
  clear_bridge_list();
  smartlist_free(bridge_list);
  bridge_list = NULL;
  circuit_build_times_free_timeouts(get_circuit_build_times_mutable());
}
<|MERGE_RESOLUTION|>--- conflicted
+++ resolved
@@ -1801,10 +1801,6 @@
   } SMARTLIST_FOREACH_END(bridge);
 }
 
-<<<<<<< HEAD
-/** Register the bridge information in <b>bridge_line</b> to the
- *  bridge subsystem. Steals reference of <b>bridge_line</b>. */
-=======
 /** Return True if we have a bridge that uses a transport with name
  *  <b>transport_name</b>. */
 int
@@ -1822,12 +1818,8 @@
   return 0;
 }
 
-/** Remember a new bridge at <b>addr</b>:<b>port</b>. If <b>digest</b>
- * is set, it tells us the identity key too.  If we already had the
- * bridge in our list, unmark it, and don't actually add anything new.
- * If <b>transport_name</b> is non-NULL - the bridge is associated with a
- * pluggable transport - we assign the transport to the bridge. */
->>>>>>> 2235d652
+/** Register the bridge information in <b>bridge_line</b> to the
+ *  bridge subsystem. Steals reference of <b>bridge_line</b>. */
 void
 bridge_add_from_config(bridge_line_t *bridge_line)
 {
