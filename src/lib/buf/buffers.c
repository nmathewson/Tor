--- conflicted
+++ resolved
@@ -692,13 +692,9 @@
   tor_assert(buf_out);
   if (!buf_in)
     return;
-<<<<<<< HEAD
-  if (BUG(buf_out->datalen > BUF_MAX_LEN || buf_in->datalen > BUF_MAX_LEN))
-=======
   if (buf_datalen(buf_in) == 0)
     return;
-  if (BUG(buf_out->datalen >= INT_MAX || buf_in->datalen >= INT_MAX))
->>>>>>> 69d77529
+  if (BUG(buf_out->datalen > BUF_MAX_LEN || buf_in->datalen > BUF_MAX_LEN))
     return;
   if (BUG(buf_out->datalen > BUF_MAX_LEN - buf_in->datalen))
     return;
