--- conflicted
+++ resolved
@@ -1,20 +1,9 @@
 /* type=fallback */
-<<<<<<< HEAD
-/* version=2.0.0 */
-/* timestamp=20190625114911 */
-/* timestamp0=20190625114911 */
-/* timestamp1=20190628085927 */
-/* source=allowlist */
-/* ===== */
-/* 0: Allowlist excluded 1550 of 1711 candidates. */
-/* 1: Allowlist excluded 1601 of 1765 candidates. */
-=======
 /* version=3.0.0 */
 /* timestamp=20200723133610 */
 /* source=offer-list */
 /* ===== */
 /* Offer list excluded 1807 of 1978 candidates. */
->>>>>>> 07934664
 /* Checked IPv4 DirPorts served a consensus within 15.0s. */
 /*
 Final Count: 144 (Eligible 171, Target 447 (2239 * 0.20), Max 200)
