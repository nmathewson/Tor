--- conflicted
+++ resolved
@@ -166,10 +166,10 @@
 	Makefile.nmake					\
 	README						\
 	ReleaseNotes					\
-<<<<<<< HEAD
 	scripts/maint/checkIncludes.py                  \
 	scripts/maint/checkSpace.pl 			\
 	scripts/maint/practracker/exceptions.txt	\
+	scripts/maint/practracker/includes.py		\
 	scripts/maint/practracker/metrics.py		\
 	scripts/maint/practracker/practracker.py	\
 	scripts/maint/practracker/practracker_tests.py	\
@@ -184,12 +184,6 @@
 	scripts/maint/practracker/testdata/not_c_file	\
 	scripts/maint/practracker/test_practracker.sh   \
 	scripts/maint/practracker/util.py
-=======
-	scripts/maint/practracker/includes.py           \
-	scripts/maint/checkSpace.pl \
-	scripts/maint/practracker
-
->>>>>>> 0f4b245b
 
 ## This tells etags how to find mockable function definitions.
 AM_ETAGSFLAGS=--regex='{c}/MOCK_IMPL([^,]+,\W*\([a-zA-Z0-9_]+\)\W*,/\1/s'
