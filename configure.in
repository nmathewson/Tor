--- conflicted
+++ resolved
@@ -99,19 +99,18 @@
   AC_DEFINE(ENABLE_GEOIP_STATS, 1, [Defined if we try to collect per-country statistics])
 fi
 
-<<<<<<< HEAD
 AC_ARG_ENABLE(buffer-stats,
      AS_HELP_STRING(--enable-buffer-stats, enable code for relays to collect buffer statistics))
 
 if test "$enable_buffer_stats" = "yes"; then
   AC_DEFINE(ENABLE_BUFFER_STATS, 1, [Defined if we try to collect buffer statistics])
-=======
+fi
+
 AC_ARG_ENABLE(entry-stats,
      AS_HELP_STRING(--enable-entry-stats, enable code for entry guards to collect per-country statistics))
 
 if test "$enable_entry_stats" = "yes"; then
   AC_DEFINE(ENABLE_ENTRY_STATS, 1, [Defined if we try to collect per-country statistics])
->>>>>>> c0b6cb13
 fi
 
 AC_ARG_ENABLE(gcc-warnings,
